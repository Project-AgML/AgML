--- conflicted
+++ resolved
@@ -189,7 +189,6 @@
 
 
 ### Installing uv
-<<<<<<< HEAD
 Dependencies and admin actions are done using `uv`. To Install uv follow the guidelines in  https://docs.astral.sh/uv/getting-started/installation/, it is recommended to use the standalone installation.
 
 
@@ -221,13 +220,6 @@
 ### Running scripts
 
 For running scripts or one-offs using the project's installed enviroment
-=======
-
-Install uv follow the guidelines in  https://docs.astral.sh/uv/getting-started/installation/, it is recommended to use the standalone installation.
-
-
-### Building Project
-
 The build the associated wheels simply run:
 
 ```
@@ -242,8 +234,7 @@
 
 ### Running scripts
 
-For running scripts or one using the project's e
->>>>>>> 0cb18b73
+For running scripts or one using the project's environment:
 
 ```
 uv run python <script>
