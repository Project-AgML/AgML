--- conflicted
+++ resolved
@@ -39,61 +39,11 @@
 A core aim of AgML is to provide datasets in a standardized format, enabling the synthesizing of multiple datasets
 into a single training pipeline. To this end, we provide annotations in the following formats:
 
-<<<<<<< HEAD
 - **Image Classification**: Image-To-Label-Number
 - **Object Detection**: [COCO JSON](https://cocodataset.org/#format-data)
 - **Semantic Segmentation**: Dense Pixel-Wise
-=======
-```
-# Import Helios Annotation API (i.e. syntheticdata)
-from data import syntheticdata
 
-# Initialize HeliosDataGenerator class (optionally specify path to Helios)
-hdg = syntheticdata.HeliosDataGenerator(path_helios_dir='../../../Helios/') 
-
-# User can define a range of values for any parameter from which values are randomly sampled. For example:
-hdg.canopy_param_ranges['VSPGrapevine']['leaf_spacing_fraction'] = [[0.4, 0.8]]
-hdg.canopy_param_ranges['VSPGrapevine']['leaf_subdivisions'] = [[1, 5], [1, 5]]
-hdg.canopy_param_ranges['VSPGrapevine']['leaf_width'] = [[0.1, 0.3]]
-hdg.canopy_param_ranges['VSPGrapevine']['grape_color'] = [[0.15, 0.20], [0.15, 0.25], [0.2, 0.3]]
-hdg.canopy_param_ranges['VSPGrapevine']['cluster_radius'] = [[0.025, 0.035]]
-
-# User can generate synthetic data from a LiDAR and an RGB camera
-
-# ---------------- LiDAR PARAMETERS --------------------
-# For the LiDAR, the user can set all the metada. If not set, the default values will be used.
-hdg.lidar_param_ranges['ASCII_format'] = ['x y z object_label'] # Available: x, y,  z, zenith, azimuth, r, g, b, target_count, target_index, timestamp, deviation, intensity, object_label
-hdg.lidar_param_ranges['thetaMax'] = [130]
-hdg.lidar_param_ranges['thetaMin'] = [30]
-hdg.lidar_param_ranges['exitDiameter'] = [0.05]
-hdg.lidar_param_ranges['size'] = [250, 250]
-hdg.lidar_param_ranges['origin'] = [[0, 0, 0],[1, 1, 1],[2, 2, 2]] # Multiple LiDAR's could be used, it is only need to defined the origin of each sensor
-
-# ---------------- CAMERA PARAMETERS --------------------
-# For the RGB images, the user can set the camera positions and the desire image_resoution. (Expecting this changes in Helios to be effective)
-# Camera position are a set of triplets specifiying the -x, y, and z- cordinates.
-hdg.camera_param_ranges['camera_position'] = [[1,-1,2],[1,1,1]]
-hdg.camera_param_ranges['image_resolution'] = [1000, 500]
-
-# ---------------- GENERATE SYNTHETIC DATA -------------
-# Generate a user-specified number of simulated rgb/lidar outputs + annotations for a given canopy type in Helios
-# Note1: simulation_type='lidar' requires a GPU with CUDA installed
-# Note2: simulation_type='rgb' requieres access to Graphic interface
-# Note3: User can specified the output directory path. If it is not defined, the output data will be saved in the current directory.
-hdg.generate_data(n_imgs=10, canopy_type='VSPGrapevine', simulation_type='rgb', output_directory ="/home/username/Documents")
-
-# ---------------- CONVERT HELIOS OUTPUT TO STANDARD COCO JSON FORMAT -------------
-# Generate a user-specified number of simulated rgb/lidar outputs + annotations for a given canopy type in Helios
-# Note1: simulation_type='lidar' requires a GPU with CUDA installed
-# Note2: simulation_type='rgb' requieres access to Graphic interface
-# Note3: User can specified the output directory path. If it is not defined, the output data will be saved in the current directory.
-output_directory ="/home/username/Documents/output/images/"
-hdg.convert_data(output_directory, annotation_format='object_detection')
-
-Running this code block generates 10 synthetic data (point clouds or rgb images). 1 xml files is created on each iteration which will be used to initialize Helios crop geometries. The geometries are random combinations of the user specified range of values defined above. 
-```
 ## Optional
->>>>>>> 26e62591
 
 We aim to provide additional datasets for different deep learning tasks in the future.
 
