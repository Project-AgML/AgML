import os
import sys
import json
import shutil

import numpy as np
from tqdm import tqdm
from shutil import copyfile, copytree
<<<<<<< HEAD
from utils import get_filelist, get_dirlist, get_dirlist_nested, read_txt_file
from utils import convert_bbox_to_coco, get_label2id, create_dir
from utils import create_sub_masks, create_sub_mask_annotation_per_bbox, mask_annotation_per_bbox
from utils import get_annpaths, convert_xmls_to_cocojson

from shutil import copyfile, copytree
from tqdm import tqdm

import json
from PIL import Image
=======

from .utils import get_filelist, get_dirlist, read_txt_file, get_image_info, get_dirlist_nested
from .utils import convert_bbox_to_coco, get_label2id, create_dir, get_coco_annotation_from_obj
>>>>>>> 340046c0

class PreprocessData:

    def __init__(self, data_dir):
        self.data_dir = os.path.abspath(data_dir)
        self.data_original_dir = os.path.join(self.data_dir, 'original')
        self.data_processed_dir = os.path.join(self.data_dir, 'processed')

    def preprocess(self, dataset_name):
        """Preprocesses the provided dataset.

        Parameters
        ----------
        dataset_name : str
            name of dataset to preprocess
        """
        if dataset_name == 'bean_disease_uganda':
            pass

        elif dataset_name == 'carrot_weeds_germany':
            pass

        elif dataset_name == 'carrot_weeds_macedonia':
            pass

        elif dataset_name == 'leaf_counting_denmark':
            pass

        elif dataset_name == 'rangeland_weeds_australia':
            dataset_dir = os.path.join(self.data_original_dir, dataset_name)
            imgs_dir = os.path.join(dataset_dir, 'images')
            labels_dir = os.path.join(dataset_dir, 'labels')
            labels_path = os.path.join(labels_dir, 'labels.csv')
            labels_unique = []

            # Make directories with class names
            with open(labels_path) as f:
                next(f)
                labels = [row.split(',')[2] for row in f]

            with open(labels_path) as f:
                next(f)
                img_names = [row.split(',')[0].strip().replace(' ', '_') for row in f]

            # Read through list, keep only unique classes, and create directories for each class name
            for k, label in enumerate(labels):
                if label not in labels_unique:
                    labels_unique.append(label)
                    os.mkdir(labels_dir + label)
                os.rename(imgs_dir + img_names[k], labels_dir + label + '/' + img_names[k])

        elif dataset_name == 'fruits_classification_worldwide':
            dataset_dir = os.path.join(self.data_original_dir, dataset_name, 'datasets')

            # get folder list
            dataset_folders = get_dirlist(dataset_dir)
            label2id = get_label2id(dataset_folders)
            anno_data_all = []
            for folder in dataset_folders:
                annotations = ['test_RGB.txt', 'train_RGB.txt']
                dataset_path = os.path.join(dataset_dir, folder)
                # @TODO: Make separate json files for train and test?
                for anno_file_name in annotations:
                    # get img folder name
                    name = anno_file_name.split('.')[0].upper()

                    # Read annotations
                    try:
                        anno_lines,_ = read_txt_file(os.path.join(dataset_path, anno_file_name))
                    except:
                        try:
                            anno_lines,_ = read_txt_file(os.path.join(dataset_path, anno_file_name + '.txt'))
                        except:
                            raise

                    # Concat fruit name at head of line
                    for i, anno in enumerate(anno_lines):
                        # Change to test path if the text file is test
                        if "test" in anno_file_name and "TRAIN" in anno[0]:
                            anno_lines[i][0] = anno[0].replace("TRAIN", "TEST")
                        anno_lines[i][0] = os.path.join(dataset_path, anno_lines[i][0])

                    anno_data_all += anno_lines

            # Process annotation files
            save_dir_anno = os.path.join(self.data_processed_dir, dataset_name, 'annotations')
            create_dir(save_dir_anno)
            output_json_file = os.path.join(save_dir_anno, 'instances.json')

            general_info = {
                "description": "fruits dataset",
                "url": "https://drive.google.com/drive/folders/1CmsZb1caggLRN7ANfika8WuPiywo4mBb",
                "version": "1.0",
                "year": 2018,
                "contributor": "Inkyu Sa",
                "date_created": "2018/11/12"
            }

            # Process image files
            output_img_path = os.path.join(self.data_processed_dir, dataset_name, 'images')
            create_dir(output_img_path)

            convert_bbox_to_coco(
                anno_data_all, label2id, output_json_file,output_img_path, general_info)


        elif dataset_name == "plant_weeds_denmark":
            
            # resize the dataset
            resize = 0.25

            # Read public_datasources.json to get class information
            datasource_file = os.path.join(os.path.dirname(__file__),"../../assets/public_datasources.json")
            with open(datasource_file) as f:
                data = json.load(f)
                category_info = data[dataset_name]['crop_types']
                labels_str = []
                labels_ids = []
                for info in category_info:
                    labels_str.append(category_info[info])
                    labels_ids.append(int(info))

                label2id = dict(zip(labels_str, labels_ids))

            # Task 1: Image classification
            dataset_dir = os.path.join(self.data_original_dir, dataset_name, 'OPPD-master')
            obj_Detection_data = os.path.join(dataset_dir, "DATA/images_full")

            # get folders
            plant_folders = get_dirlist(obj_Detection_data)

            # do tasks along folders
            anno_data_all = []
            img_ids = []
            bbox_ids = []
            print("Reading annotation files..")
            for folder in tqdm(plant_folders):
                # Get image file and xml file
                full_path = os.path.join(obj_Detection_data,folder)
                all_files = get_filelist(full_path)
                anno_files = [x for x in all_files if "json" in x]
                for anno_file in anno_files:
                    anno_line = []
                    anno_path = os.path.join(full_path,anno_file)
                    # Opening JSON file
                    with open(anno_path,) as f:
                        # returns JSON object as 
                        # a dictionary
                        data = json.load(f)
                        
                        # Iterating through the json
                        
                        # get image file name
                        image_file_name =  data['filename']

                        # file name
                        anno_line.append(os.path.join(full_path,image_file_name))
                        img_ids.append(data['image_id'])
                        # bbox cnt
                        anno_line.append(len(data['plants']))
                        # bboxes
                        b_ids = []
                        for plant in data['plants']:
                            anno_line.append(plant['bndbox']['xmin'])
                            anno_line.append(plant['bndbox']['ymin'])
                            anno_line.append(plant['bndbox']['xmax'])
                            anno_line.append(plant['bndbox']['ymax'])
                            if plant['eppo']:
                                plant_name = plant['eppo'].strip() # strip() function will remove leading and trailing whitespaces.
                            else:
                                plant_name = "OTHER"

                            anno_line.append(label2id[plant_name])
                            b_ids.append(plant['bndbox_id'])

                        bbox_ids.append(b_ids)
                        anno_data_all.append(anno_line)


            # Process annotation files
            save_dir_anno = os.path.join(self.data_processed_dir, dataset_name, 'annotations')
            create_dir(save_dir_anno)
            output_json_file = os.path.join(save_dir_anno, 'instances.json')

            general_info = {
                "description": "plants dataset",
                "url": "https://gitlab.au.dk/AUENG-Vision/OPPD",
                "version": "1.0",
                "year": 2020,
                "contributor": "Madsen, Simon Leminen and Mathiassen, Solvejg Kopp and Dyrmann, Mads and Laursen, Morten Stigaard and Paz, Laura-Carlota and J{\o}rgensen, Rasmus Nyholm",
                "date_created": "2020/04/20"
            }
            

            # Process image files
            output_img_path = os.path.join(self.data_processed_dir, dataset_name, 'images')
            create_dir(output_img_path)

            convert_bbox_to_coco(anno_data_all,label2id,output_json_file, output_img_path, general_info,img_ids,bbox_ids,get_label_from_folder=False, resize=resize)

            # classification
            source_dir = os.path.join(dataset_dir, "DATA/images_plants")
            output_img_path = os.path.join(self.data_processed_dir, dataset_name, 'classification')
            create_dir(output_img_path)
            plant_folders = get_dirlist(source_dir)
            for folder in plant_folders:
                # copy cropped image folders into classification
                src = os.path.join(source_dir,folder)
                copytree(src, os.path.join(output_img_path,folder))
                print("Copied {} to {}.".format(src,os.path.join(output_img_path,folder)))

        elif dataset_name == "apple_detection_usa":
            
            # resize the dataset
            resize = 1.0

            # Read public_datasources.json to get class information
            datasource_file = os.path.join(os.path.dirname(__file__),"../../assets/public_datasources.json")
            with open(datasource_file) as f:
                data = json.load(f)
                category_info = data[dataset_name]['crop_types']
                labels_str = []
                labels_ids = []
                for info in category_info:
                    labels_str.append(category_info[info])
                    labels_ids.append(int(info))

                label2id = dict(zip(labels_str, labels_ids))

            # Task 1: Image classification
            dataset_dir = os.path.join(self.data_original_dir, dataset_name)
            obj_Detection_data = os.path.join(dataset_dir, 'Dataset')

            # get folders
            # plant_folders = get_dirlist(obj_Detection_data)
            plant_folders = get_dirlist_nested(obj_Detection_data)

            # do tasks along folders
            anno_data_all = []
            img_ids = []
            bbox_ids = []
            for folder in plant_folders:
                # Get image file and xml file
                full_path = os.path.join(obj_Detection_data,folder)
                all_files = get_filelist(full_path)
                anno_files = [x for x in all_files if "txt" in x]
                for anno_file in anno_files:
                    anno_line = []
                    anno_path = os.path.join(full_path,anno_file)
                    # Opening annotation file
                    anno_lines,_ = read_txt_file(anno_path,delimiter=',')
                    
                    for i, anno in enumerate(anno_lines):
                        new_anno = []
                        # Add bbox count
                        # Update image file path to abs path
                        new_anno.append(os.path.join(dataset_dir, anno_lines[i][0]))
                        bbox_cnt = int((len(anno_lines[i]) - 1) / 4)
                        new_anno.append(str(bbox_cnt))
                        for idx in range(bbox_cnt):
                            xmin = int(anno[1 + 4 * idx])
                            ymin = int(anno[1 + 4 * idx+1])
                            w = int(anno[1 + 4 * idx+2])
                            h = int(anno[1 + 4 * idx+3])

                            new_anno.append(str(xmin))  # xmin
                            new_anno.append(str(ymin))  # ymin
                            new_anno.append(str(xmin + w))  # xmax
                            new_anno.append(str(ymin + h))  # ymax
                            new_anno.append(str(1)) # label
                        anno_lines[i] = new_anno                      
                    anno_data_all += anno_lines

            # Process annotation files
            save_dir_anno = os.path.join(self.data_processed_dir, dataset_name, 'annotations')
            create_dir(save_dir_anno)
            output_json_file = os.path.join(save_dir_anno, 'instances.json')

            general_info = {
                "description": "apple dataset",
                "url": "https://research.libraries.wsu.edu:8443/xmlui/handle/2376/17721",
                "version": "1.0",
                "year": 2019,
                "contributor": "Bhusal, Santosh, Karkee, Manoj, Zhang, Qin",
                "date_created": "2019/04/20"
            }
            

            # Process image files
            output_img_path = os.path.join(self.data_processed_dir, dataset_name, 'images')
            create_dir(output_img_path)

<<<<<<< HEAD
            convert_bbox_to_coco(anno_data_all,label2id,output_json_file, output_img_path, general_info,None,None,get_label_from_folder=False, resize=resize, add_foldername=True)

        elif dataset_name == "friuts_detection_australia":
            
            # resize the dataset
            resize = 1.0

            # Read public_datasources.json to get class information
            datasource_file = os.path.join(os.path.dirname(__file__),"../../assets/public_datasources.json")
            with open(datasource_file) as f:
                data = json.load(f)
                category_info = data[dataset_name]['crop_types']
                labels_str = []
                labels_ids = []
                for info in category_info:
                    labels_str.append(category_info[info])
                    labels_ids.append(int(info))

                label2id = dict(zip(labels_str, labels_ids))

            # Task 1: Image classification
            dataset_dir = os.path.join(self.data_original_dir, dataset_name)
            obj_Detection_data = os.path.join(dataset_dir, 'acfr-fruit-dataset')

            # get folders
            # plant_folders = get_dirlist(obj_Detection_data)
            plant_folders = get_dirlist_nested(obj_Detection_data)

            # do tasks along folders
            anno_data_all = []
            img_ids = []
            bbox_ids = []
            for folder in plant_folders:
                # Get image filse and annotation files
                full_path = os.path.join(obj_Detection_data,folder)
                all_files = get_filelist(full_path)
                anno_files = [x for x in all_files if "csv" in x]
                if len(anno_files) > 0:
                    for anno_file in anno_files:
                        anno_line = []
                        anno_path = os.path.join(full_path,anno_file)
                        # Opening annotation file
                        anno_lines, headline = read_txt_file(anno_path,delimiter=',',header=True)
                        
                        new_anno = []
                        # Add bbox count
                        # Update image file path to abs path
                        img_name = anno_file.split('/')[-1].replace('.csv','.png')
                        img_parent = full_path.replace("annotations","images")
                        new_anno.append(os.path.join(img_parent, img_name))
                        bbox_cnt = len(anno_lines)
                        new_anno.append(str(bbox_cnt))
                        if "mango" in full_path.split('/')[-2]:
                            label = "mango"
                        elif "apple" in full_path.split('/')[-2]:
                            label = "apple"
                        elif "almond" in full_path.split('/')[-2]:
                            label = "almond"
                        else:
                        label = full_path.split('/')[-2][:-1]

                        for i, anno in enumerate(anno_lines):
                            
                            if "radius" in headline:
                                cx = float(anno[1])
                                cy = float(anno[2])
                                radi = float(anno[3])
                                xmin = cx - radi  # xmin
                                ymin = cy - radi  # ymin
                                w = h = 2 * radi
                            else:
                                xmin = float(anno[1])
                                ymin = float(anno[2])
                                w = float(anno[3])
                                h = float(anno[4])

                            new_anno.append(str(xmin))  # xmin
                            new_anno.append(str(ymin))  # ymin
                            new_anno.append(str(xmin + w))  # xmax
                            new_anno.append(str(ymin + h))  # ymax
                            new_anno.append(label2id[label]) # label                   
                        anno_data_all.append(new_anno)

            # Process annotation files
            save_dir_anno = os.path.join(self.data_processed_dir, dataset_name, 'annotations')
            create_dir(save_dir_anno)
            output_json_file = os.path.join(save_dir_anno, 'instances.json')

            general_info = {
                "description": "Deep Fruit Detection in Orchards",
                "url": "http://data.acfr.usyd.edu.au/ag/treecrops/2016-multifruit/",
                "version": "1.0",
                "year": 2016,
                "contributor": "Bargoti, Suchet and Underwood, James",
                "date_created": "2016/10/12"
            }
            

            # Process image files
            output_img_path = os.path.join(self.data_processed_dir, dataset_name, 'images')
            create_dir(output_img_path)

            json_dict = convert_bbox_to_coco(anno_data_all,label2id,output_json_file, output_img_path, general_info,None,None,get_label_from_folder=False, resize=resize, add_foldername=False, extract_num_from_imgid=True)

            # Add segmentation for apple
            apple_seg_dir = os.path.join(obj_Detection_data,"apples/segmentations")
            seg_imgs = get_filelist(apple_seg_dir)

            # Define which colors match which categories in the images
            apple_id = label2id['apple']
            category_ids = {
                label2id['apple']: {
                    '(128, 0, 0)': apple_id,
                },
            }
            is_crowd = 0
            # Create the annotations
            # These ids will be automatically increased as we go
            print("Processing image segmentaitons..")
            for seg_img in tqdm(seg_imgs):
                annotation_id = 100 # Starts with 100
                mask_image = Image.open(os.path.join(apple_seg_dir,seg_img))
                sub_masks = create_sub_masks(mask_image)
                image_id = int(''.join(filter(str.isdigit, seg_img)))
                for color, sub_mask in sub_masks.items():
                    category_id = label2id['apple']                   
                    annotations = create_sub_mask_annotation_per_bbox(sub_mask, image_id, category_id, annotation_id, is_crowd)
                    json_dict['annotations'] += annotations
                    annotation_id += 1

            # Rewrite json file
            with open(output_json_file, 'w') as f:
                output_json = json.dumps(json_dict)
                f.write(output_json)

        elif dataset_name == "apple_detection_spain":

            # resize the dataset
            resize = 1.0

            # Read public_datasources.json to get class information
            datasource_file = os.path.join(os.path.dirname(__file__),"../../assets/public_datasources.json")
            with open(datasource_file) as f:
                data = json.load(f)
                category_info = data[dataset_name]['crop_types']
                labels_str = []
                labels_ids = []
                for info in category_info:
                    labels_str.append(category_info[info])
                    labels_ids.append(int(info))

                name_converter = dict(zip(["Poma"], ["apple"])) # src -> dst
                label2id = dict(zip(labels_str, labels_ids))

            dataset_dir = os.path.join(self.data_original_dir, dataset_name)
            ann_dir = os.path.join(dataset_dir, "preprocessed data/square_annotations1")

            # Get image file and xml file
            all_files = get_filelist(ann_dir)
            anno_files = [os.path.join(ann_dir,x) for x in all_files if "xml" in x]
            img_files = [x.replace(".xml","hr.jpg").replace("square_annotations1","images") for x in anno_files]

            # Process annotation files
            save_dir_anno = os.path.join(self.data_processed_dir, dataset_name, 'annotations')
            create_dir(save_dir_anno)
            output_json_file = os.path.join(save_dir_anno, 'instances.json')

            # Process image files
            output_img_path = os.path.join(self.data_processed_dir, dataset_name, 'images')
            create_dir(output_img_path)


            general_info = {
                "description": "KFuji RGB-DS database",
                "url": "http://www.grap.udl.cat/en/publications/KFuji_RGBDS_database.html",
                "version": "1.0",
                "year": 2018,
                "contributor": "Gené-Mola J, Vilaplana V, Rosell-Polo JR, Morros JR, Ruiz-Hidalgo J, Gregorio E",
                "date_created": "2018/10/19"
            }

            convert_xmls_to_cocojson(
                general_info,
                annotation_paths=anno_files,
                img_paths=img_files,
                label2id=label2id,
                name_converter = name_converter,
                output_jsonpath=output_json_file,
                output_imgpath = output_img_path,
                extract_num_from_imgid=True
            )
    
        elif dataset_name == "mango_detection_australia":
            # resize the dataset
            resize = 1.0

            # Read public_datasources.json to get class information
            datasource_file = os.path.join(os.path.dirname(__file__),"../../assets/public_datasources.json")
            with open(datasource_file) as f:
                data = json.load(f)
                category_info = data[dataset_name]['crop_types']
                labels_str = []
                labels_ids = []
                for info in category_info:
                    labels_str.append(category_info[info])
                    labels_ids.append(int(info))

                name_converter = dict(zip(["M"], ["mango"])) # src -> dst
                label2id = dict(zip(labels_str, labels_ids))



            dataset_dir = os.path.join(self.data_original_dir, dataset_name)
            ann_dir = os.path.join(dataset_dir, "VOCDevkit/VOC2007/Annotations")

            # Get image file and xml file
            all_files = get_filelist(ann_dir)
            anno_files = [os.path.join(ann_dir,x) for x in all_files if "xml" in x]
            img_files = [x.replace(".xml",".jpg").replace("Annotations","JPEGImages") for x in anno_files]

            # Process annotation files
            save_dir_anno = os.path.join(self.data_processed_dir, dataset_name, 'annotations')
            create_dir(save_dir_anno)
            output_json_file = os.path.join(save_dir_anno, 'instances.json')

            # Process image files
            output_img_path = os.path.join(self.data_processed_dir, dataset_name, 'images')
            create_dir(output_img_path)


            general_info = {
                "description": "MangoYOLO data set",
                "url": "https://researchdata.edu.au/mangoyolo-set/1697505",
                "version": "1.0",
                "year": 2019,
                "contributor": "Anand Koirala, Kerry Walsh, Z Wang, C McCarthy",
                "date_created": "2019/02/25"
            }

            convert_xmls_to_cocojson(
                general_info,
                annotation_paths=anno_files,
                img_paths=img_files,
                label2id=label2id,
                name_converter = name_converter,
                output_jsonpath=output_json_file,
                output_imgpath = output_img_path,
                extract_num_from_imgid=True
            )

        elif dataset_name == "apple_segmentation_spain":

            # resize the dataset
            resize = 1.0

            # Read public_datasources.json to get class information
            datasource_file = os.path.join(os.path.dirname(__file__),"../../assets/public_datasources.json")
            with open(datasource_file) as f:
                data = json.load(f)
                category_info = data[dataset_name]['crop_types']
                labels_str = []
                labels_ids = []
                for info in category_info:
                    labels_str.append(category_info[info])
                    labels_ids.append(int(info))

                label2id = dict(zip(labels_str, labels_ids))


            dataset_dir = os.path.join(self.data_original_dir, dataset_name)

            # Get image file and xml file
            all_files = get_filelist(dataset_dir)
            anno_files = [os.path.join(dataset_dir,x) for x in all_files if "csv" in x]

            # do tasks along folders
            anno_data_all = []
            img_ids = []
            bbox_ids = []

            if len(anno_files) > 0:
                for anno_file in anno_files:
                    anno_line = []
                    anno_path = os.path.join(dataset_dir, anno_file)
                    # Opening annotation file
                   
                    new_anno = []
                    # Add bbox count
                    # Update image file path to abs path
                    img_name = anno_file.replace(".csv",".jpg").replace("mask__","_")
                    new_anno.append(os.path.join(dataset_dir, img_name))
                    bbox_cnt = 0
                    new_anno.append(str(bbox_cnt))

                    anno_data_all.append(new_anno)

                    

            # Process annotation files
            save_dir_anno = os.path.join(self.data_processed_dir, dataset_name, 'annotations')
            create_dir(save_dir_anno)
            output_json_file = os.path.join(save_dir_anno, 'instances.json')

            general_info = {
                "description": "Fuji-SfM dataset",
                "url": "http://www.grap.udl.cat/en/publications/Fuji-SfM_dataset.html",
                "version": "1.0",
                "year": 2020,
                "contributor": "Gené-Mola J, Sanz-Cortiella R, Rosell-Polo JR, Morros J-R, Ruiz-Hidalgo J, Vilaplana V, , Gregorio E.",
                "date_created": "2020/04/24"
            }
            

            # Process image files
            output_img_path = os.path.join(self.data_processed_dir, dataset_name, 'images')
            create_dir(output_img_path)

            json_dict = convert_bbox_to_coco(anno_data_all,label2id,output_json_file, output_img_path, general_info,None,None,get_label_from_folder=False, resize=resize, add_foldername=False, extract_num_from_imgid=True)

            # Add segmentation for apple
            is_crowd = 0
            # Create the annotations
            # These ids will be automatically increased as we go
            print("Processing image segmentaitons..")
            for anno_path in tqdm(anno_files):
                annotation_id = 100 # Starts with 100
                # Read CSV
                anno_lines, headline = read_txt_file(anno_path,delimiter=',',header=True)
                # print(headline, anno_lines)
                image_id = int(''.join(filter(str.isdigit, anno_path.split('/')[-1])))
                for anno_line in anno_lines:
                    category_id = label2id['apple']                   
                    annotations = mask_annotation_per_bbox(anno_line, image_id, category_id, annotation_id, is_crowd)
                    json_dict['annotations'] += annotations
                    annotation_id += 1

            # Rewrite json file
            with open(output_json_file, 'w') as f:
                output_json = json.dumps(json_dict)
                f.write(output_json)
=======
            convert_bbox_to_coco(anno_data_all,label2id,output_json_file, output_img_path, general_info,None,None,get_label_from_folder=False, resize=resize, make_unique_name=True)
            save_dir_imgs = os.path.join(self.data_processed_dir, dataset_name, 'images')
            create_dir(save_dir_imgs)
            for anno in tqdm(anno_data_all):
                img_name = anno[0].split('/')[-1]
                dest_path = os.path.join(save_dir_imgs, img_name)
                try:
                    shutil.copyfile(anno[0], dest_path)
                except:
                    # Cannot copy the image file
                    pass

        elif dataset_name == 'cotton_seedling_counting':
            # Get all of the relevant data
            dataset_dir = os.path.join(self.data_original_dir, dataset_name)
            image_dir = os.path.join(dataset_dir, 'Images')
            images = sorted([os.path.join(image_dir, i) for i in os.listdir(image_dir)])
            with open(os.path.join(dataset_dir, 'Images.json'), 'r') as f:
                annotations = json.load(f)

            # Get all of the unique labels
            labels = []
            for label_set in annotations['frames'].values():
                for individual_set in label_set:
                    labels.extend(individual_set['tags'])
            labels = np.unique(labels).tolist()
            label2id = get_label2id(labels) # noqa

            # Extract all of the bounding boxes and images
            image_data = []
            annotation_data = []
            valid_paths = [] # some paths are not in the annotations, track the ones which are
            for indx, (img_path, annotation) in enumerate(
                    zip(tqdm(images, file = sys.stdout, desc = "Generating Data"),
                        annotations['frames'].values())):
                image_data.append(get_image_info(img_path, indx))
                valid_paths.append(img_path)
                for a_set in annotation:
                    formatted_set = [
                        a_set['x1'], a_set['y1'], a_set['x2'], a_set['y2'],
                        label2id[a_set['tags'][0]]]
                    base_annotation_data = get_coco_annotation_from_obj(formatted_set, a_set['name'])
                    base_annotation_data['image_id'] = indx + 1
                    annotation_data.append(base_annotation_data)

            # Set up the annotation dictionary
            all_annotation_data = {
                "images": [], "type": "instances",
                "annotations": [], "categories": [],
                "info": {
                    "description": "cotton seedling counting dataset",
                    "url": "https://figshare.com/s/616956f8633c17ceae9b",
                    "version": "1.0",
                    "year": 2019,
                    "contributor": "Yu Jiang",
                    "date_created": "2019/11/23"
                }
            }

            # Populate the annotation dictionary
            for label, label_id in label2id.items():
                category_info = {'supercategory': 'none', 'id': label_id, 'name': label}
                all_annotation_data['categories'].append(category_info)
            all_annotation_data['images'] = image_data
            all_annotation_data['annotations'] = annotation_data

            # Recreate the dataset and zip it
            processed_dir = os.path.join(self.data_processed_dir, dataset_name)
            processed_img_dir = os.path.join(processed_dir, 'images')
            if os.path.exists(processed_dir):
                shutil.rmtree(processed_dir)
            os.makedirs(processed_dir, exist_ok = True)
            os.makedirs(processed_img_dir, exist_ok = True)
            for path in images:
                if path not in valid_paths:
                    continue
                shutil.copyfile(path, os.path.join(processed_img_dir, os.path.basename(path)))
            with open(os.path.join(processed_dir, 'labels.json'), 'w') as f:
                json.dump(all_annotation_data, f, indent = 4)

            # Zip the dataset
            shutil.make_archive(
                processed_dir, "zip", os.path.dirname(processed_dir))
>>>>>>> 340046c0

<|MERGE_RESOLUTION|>--- conflicted
+++ resolved
@@ -6,22 +6,16 @@
 import numpy as np
 from tqdm import tqdm
 from shutil import copyfile, copytree
-<<<<<<< HEAD
-from utils import get_filelist, get_dirlist, get_dirlist_nested, read_txt_file
-from utils import convert_bbox_to_coco, get_label2id, create_dir
-from utils import create_sub_masks, create_sub_mask_annotation_per_bbox, mask_annotation_per_bbox
-from utils import get_annpaths, convert_xmls_to_cocojson
 
 from shutil import copyfile, copytree
 from tqdm import tqdm
 
 import json
 from PIL import Image
-=======
 
 from .utils import get_filelist, get_dirlist, read_txt_file, get_image_info, get_dirlist_nested
-from .utils import convert_bbox_to_coco, get_label2id, create_dir, get_coco_annotation_from_obj
->>>>>>> 340046c0
+from .utils import create_sub_masks, create_sub_mask_annotation_per_bbox, mask_annotation_per_bbox
+from .utils import convert_bbox_to_coco, get_label2id, create_dir, get_coco_annotation_from_obj, convert_xmls_to_cocojson
 
 class PreprocessData:
 
@@ -314,7 +308,6 @@
             output_img_path = os.path.join(self.data_processed_dir, dataset_name, 'images')
             create_dir(output_img_path)
 
-<<<<<<< HEAD
             convert_bbox_to_coco(anno_data_all,label2id,output_json_file, output_img_path, general_info,None,None,get_label_from_folder=False, resize=resize, add_foldername=True)
 
         elif dataset_name == "friuts_detection_australia":
@@ -374,7 +367,7 @@
                         elif "almond" in full_path.split('/')[-2]:
                             label = "almond"
                         else:
-                        label = full_path.split('/')[-2][:-1]
+                            label = full_path.split('/')[-2][:-1]
 
                         for i, anno in enumerate(anno_lines):
                             
@@ -655,7 +648,7 @@
             with open(output_json_file, 'w') as f:
                 output_json = json.dumps(json_dict)
                 f.write(output_json)
-=======
+
             convert_bbox_to_coco(anno_data_all,label2id,output_json_file, output_img_path, general_info,None,None,get_label_from_folder=False, resize=resize, make_unique_name=True)
             save_dir_imgs = os.path.join(self.data_processed_dir, dataset_name, 'images')
             create_dir(save_dir_imgs)
@@ -739,5 +732,5 @@
             # Zip the dataset
             shutil.make_archive(
                 processed_dir, "zip", os.path.dirname(processed_dir))
->>>>>>> 340046c0
-
+
+
