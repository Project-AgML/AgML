import os
import csv
import json
from tqdm import tqdm
from shutil import copyfile, copytree
from utils import get_filelist, get_dirlist, get_dirlist_nested, read_txt_file
from utils import convert_bbox_to_coco, get_label2id, create_dir
from utils import create_sub_masks, create_sub_mask_annotation_per_bbox

<<<<<<< HEAD
from shutil import copyfile, copytree
from tqdm import tqdm

import json
from PIL import Image
=======
>>>>>>> 3845e4d9

class PreprocessData:

    def __init__(self, data_dir):
        self.data_dir = data_dir
        self.data_original_dir = os.path.join(self.data_dir, 'original')
        self.data_processed_dir = os.path.join(self.data_dir, 'processed')

    def preprocess(self, dataset_name):
        """Preprocesses the provided dataset.

        Parameters
        ----------
        dataset_name : str
            name of dataset to preprocess
        """
        if dataset_name == 'bean_disease_uganda':
            pass

        elif dataset_name == 'carrot_weeds_germany':
            pass

        elif dataset_name == 'carrot_weeds_macedonia':
            pass

        elif dataset_name == 'leaf_counting_denmark':
            pass

        elif dataset_name == 'rangeland_weeds_australia':
            dataset_dir = os.path.join(self.data_original_dir, dataset_name)
            imgs_dir = os.path.join(dataset_dir, 'images')
            labels_dir = os.path.join(dataset_dir, 'labels')
            labels_path = os.path.join(labels_dir, 'labels.csv')
            labels_unique = []

            # Make directories with class names
            with open(labels_path) as f:
                next(f)
                labels = [row.split(',')[2] for row in f]

            with open(labels_path) as f:
                next(f)
                img_names = [row.split(',')[0].strip().replace(' ', '_') for row in f]

            # Read through list, keep only unique classes, and create directories for each class name
            for k, label in enumerate(labels):
                if label not in labels_unique:
                    labels_unique.append(label)
                    os.mkdir(labels_dir + label)
                os.rename(imgs_dir + img_names[k], labels_dir + label + '/' + img_names[k])

        elif dataset_name == 'fruits_classification_worldwide':
            dataset_dir = os.path.join(self.data_original_dir, dataset_name, 'datasets')

            # get folder list
            dataset_folders = get_dirlist(dataset_dir)
            label2id = get_label2id(dataset_folders)
            anno_data_all = []
            for folder in dataset_folders:
                annotations = ['test_RGB.txt', 'train_RGB.txt']
                dataset_path = os.path.join(dataset_dir, folder)
                # @TODO: Make separate json files for train and test?
                for anno_file_name in annotations:
                    # get img folder name
                    name = anno_file_name.split('.')[0].upper()

                    # Read annotations
                    try:
                        anno_data,_ = read_txt_file(os.path.join(dataset_path, anno_file_name))
                    except:
                        try:
                            anno_data,_ = read_txt_file(os.path.join(dataset_path, anno_file_name + '.txt'))
                        except:
                            raise

                    # Concat fruit name at head of line
                    for i, anno in enumerate(anno_data):
                        # Change to test path if the text file is test
                        if "test" in anno_file_name and "TRAIN" in anno[0]:
                            anno_data[i][0] = anno[0].replace("TRAIN", "TEST")
                        anno_data[i][0] = os.path.join(dataset_path, anno_data[i][0])

                    anno_data_all += anno_data

            # Process annotation files
            save_dir_anno = os.path.join(self.data_processed_dir, dataset_name, 'annotations')
            create_dir(save_dir_anno)
            output_json_file = os.path.join(save_dir_anno, 'instances.json')

            general_info = {
                "description": "fruits dataset",
                "url": "https://drive.google.com/drive/folders/1CmsZb1caggLRN7ANfika8WuPiywo4mBb",
                "version": "1.0",
                "year": 2018,
                "contributor": "Inkyu Sa",
                "date_created": "2018/11/12"
            }

            # Process image files
            output_img_path = os.path.join(self.data_processed_dir, dataset_name, 'images')
            create_dir(output_img_path)

            convert_bbox_to_coco(
                anno_data_all, label2id, output_json_file,output_img_path, general_info)


        elif dataset_name == "plant_weeds_denmark":
            
            # resize the dataset
            resize = 0.25

            # Read public_datasources.json to get class information
            datasource_file = os.path.join(os.path.dirname(__file__),"../../assets/public_datasources.json")
            with open(datasource_file) as f:
                data = json.load(f)
                category_info = data[dataset_name]['crop_types']
                labels_str = []
                labels_ids = []
                for info in category_info:
                    labels_str.append(category_info[info])
                    labels_ids.append(int(info))

                label2id = dict(zip(labels_str, labels_ids))

            # Task 1: Image classification
            dataset_dir = os.path.join(self.data_original_dir, dataset_name, 'OPPD-master')
            obj_Detection_data = os.path.join(dataset_dir, "DATA/images_full")

            # get folders
            plant_folders = get_dirlist(obj_Detection_data)

            # do tasks along folders
            anno_data_all = []
            img_ids = []
            bbox_ids = []
            print("Reading annotation files..")
            for folder in tqdm(plant_folders):
                # Get image file and xml file
                full_path = os.path.join(obj_Detection_data,folder)
                all_files = get_filelist(full_path)
                anno_files = [x for x in all_files if "json" in x]
                for anno_file in anno_files:
                    anno_line = []
                    anno_path = os.path.join(full_path,anno_file)
                    # Opening JSON file
                    with open(anno_path,) as f:
                        # returns JSON object as 
                        # a dictionary
                        data = json.load(f)
                        
                        # Iterating through the json
                        
                        # get image file name
                        image_file_name =  data['filename']

                        # file name
                        anno_line.append(os.path.join(full_path,image_file_name))
                        img_ids.append(data['image_id'])
                        # bbox cnt
                        anno_line.append(len(data['plants']))
                        # bboxes
                        b_ids = []
                        for plant in data['plants']:
                            anno_line.append(plant['bndbox']['xmin'])
                            anno_line.append(plant['bndbox']['ymin'])
                            anno_line.append(plant['bndbox']['xmax'])
                            anno_line.append(plant['bndbox']['ymax'])
                            if plant['eppo']:
                                plant_name = plant['eppo'].strip() # strip() function will remove leading and trailing whitespaces.
                            else:
                                plant_name = "OTHER"

                            anno_line.append(label2id[plant_name])
                            b_ids.append(plant['bndbox_id'])

                        bbox_ids.append(b_ids)
                        anno_data_all.append(anno_line)


<<<<<<< HEAD
            # Process annotation files
            save_dir_anno = os.path.join(self.data_processed_dir, dataset_name, 'annotations')
            create_dir(save_dir_anno)
            output_json_file = os.path.join(save_dir_anno, 'instances.json')

            general_info = {
                "description": "plants dataset",
                "url": "https://gitlab.au.dk/AUENG-Vision/OPPD",
                "version": "1.0",
                "year": 2020,
                "contributor": "Madsen, Simon Leminen and Mathiassen, Solvejg Kopp and Dyrmann, Mads and Laursen, Morten Stigaard and Paz, Laura-Carlota and J{\o}rgensen, Rasmus Nyholm",
                "date_created": "2020/04/20"
            }
            

            # Process image files
            output_img_path = os.path.join(self.data_processed_dir, dataset_name, 'images')
            create_dir(output_img_path)

            convert_bbox_to_coco(anno_data_all,label2id,output_json_file, output_img_path, general_info,img_ids,bbox_ids,get_label_from_folder=False, resize=resize)

            # classification
            source_dir = os.path.join(dataset_dir, "DATA/images_plants")
            output_img_path = os.path.join(self.data_processed_dir, dataset_name, 'classification')
            create_dir(output_img_path)
            plant_folders = get_dirlist(source_dir)
            for folder in plant_folders:
                # copy cropped image folders into classification
                src = os.path.join(source_dir,folder)
                copytree(src, os.path.join(output_img_path,folder))
=======
                # Process annotation files
                save_dir_anno = os.path.join(self.data_processed_dir, dataset_name, 'annotations')
                create_dir(save_dir_anno)
                output_json_file = os.path.join(save_dir_anno, 'instances.json')

                general_info = {
                    "description": "plants dataset",
                    "url": "https://gitlab.au.dk/AUENG-Vision/OPPD",
                    "version": "1.0",
                    "year": 2020,
                    "contributor": "Madsen, Simon Leminen and Mathiassen, Solvejg Kopp and Dyrmann, Mads and Laursen, Morten Stigaard and Paz, Laura-Carlota and J{\o}rgensen, Rasmus Nyholm",
                    "date_created": "2020/04/20"
                }
                

                # Process image files
                output_img_path = os.path.join(self.data_processed_dir, dataset_name, 'images')
                create_dir(output_img_path)

                print("Convert annotations into COCO JSON and process the images")
                convert_bbox_to_coco(anno_data_all,label2id,output_json_file, output_img_path, general_info,img_ids,bbox_ids,get_label_from_folder=False, resize=resize)

                # classification
                source_dir = os.path.join(dataset_dir, "DATA/images_plants")
                output_img_path = os.path.join(self.data_processed_dir, dataset_name, 'classification')
                create_dir(output_img_path)
                plant_folders = get_dirlist(source_dir)
                for folder in plant_folders:
                    # copy cropped image folders into classification
                    src = os.path.join(source_dir,folder)
                    copytree(src, os.path.join(output_img_path,folder)) 
>>>>>>> 3845e4d9
                print("Copied {} to {}.".format(src,os.path.join(output_img_path,folder)))

        elif dataset_name == "apple_detection_usa":
            
            # resize the dataset
            resize = 1.0

            # Read public_datasources.json to get class information
            datasource_file = os.path.join(os.path.dirname(__file__),"../../assets/public_datasources.json")
            with open(datasource_file) as f:
                data = json.load(f)
                category_info = data[dataset_name]['crop_types']
                labels_str = []
                labels_ids = []
                for info in category_info:
                    labels_str.append(category_info[info])
                    labels_ids.append(int(info))

                label2id = dict(zip(labels_str, labels_ids))

            # Task 1: Image classification
            dataset_dir = os.path.join(self.data_original_dir, dataset_name)
            obj_Detection_data = os.path.join(dataset_dir, 'Dataset')

            # get folders
            # plant_folders = get_dirlist(obj_Detection_data)
            plant_folders = get_dirlist_nested(obj_Detection_data)

            # do tasks along folders
            anno_data_all = []
            img_ids = []
            bbox_ids = []
            for folder in plant_folders:
                # Get image file and xml file
                full_path = os.path.join(obj_Detection_data,folder)
                all_files = get_filelist(full_path)
                anno_files = [x for x in all_files if "txt" in x]
                for anno_file in anno_files:
                    anno_line = []
                    anno_path = os.path.join(full_path,anno_file)
                    # Opening annotation file
                    anno_data,_ = read_txt_file(anno_path,delimiter=',')
                    
                    for i, anno in enumerate(anno_data):
                        new_anno = []
                        # Add bbox count
                        # Update image file path to abs path
                        new_anno.append(os.path.join(dataset_dir, anno_data[i][0]))
                        bbox_cnt = int((len(anno_data[i]) - 1) / 4)
                        new_anno.append(str(bbox_cnt))
                        for idx in range(bbox_cnt):
                            xmin = int(anno[1 + 4 * idx])
                            ymin = int(anno[1 + 4 * idx+1])
                            w = int(anno[1 + 4 * idx+2])
                            h = int(anno[1 + 4 * idx+3])

                            new_anno.append(str(xmin))  # xmin
                            new_anno.append(str(ymin))  # ymin
                            new_anno.append(str(xmin + w))  # xmax
                            new_anno.append(str(ymin + h))  # ymax
                            new_anno.append(str(1)) # label
                        anno_data[i] = new_anno                      
                    anno_data_all += anno_data

            # Process annotation files
            save_dir_anno = os.path.join(self.data_processed_dir, dataset_name, 'annotations')
            create_dir(save_dir_anno)
            output_json_file = os.path.join(save_dir_anno, 'instances.json')

            general_info = {
                "description": "apple dataset",
                "url": "https://research.libraries.wsu.edu:8443/xmlui/handle/2376/17721",
                "version": "1.0",
                "year": 2019,
                "contributor": "Bhusal, Santosh, Karkee, Manoj, Zhang, Qin",
                "date_created": "2019/04/20"
            }
            

            # Process image files
            output_img_path = os.path.join(self.data_processed_dir, dataset_name, 'images')
            create_dir(output_img_path)

            convert_bbox_to_coco(anno_data_all,label2id,output_json_file, output_img_path, general_info,None,None,get_label_from_folder=False, resize=resize, add_foldername=True)

        elif dataset_name == "friuts_detection_australia":
            
            # resize the dataset
            resize = 1.0

            # Read public_datasources.json to get class information
            datasource_file = os.path.join(os.path.dirname(__file__),"../../assets/public_datasources.json")
            with open(datasource_file) as f:
                data = json.load(f)
                category_info = data[dataset_name]['crop_types']
                labels_str = []
                labels_ids = []
                for info in category_info:
                    labels_str.append(category_info[info])
                    labels_ids.append(int(info))

                label2id = dict(zip(labels_str, labels_ids))

            # Task 1: Image classification
            dataset_dir = os.path.join(self.data_original_dir, dataset_name)
            obj_Detection_data = os.path.join(dataset_dir, 'acfr-fruit-dataset')

            # get folders
            # plant_folders = get_dirlist(obj_Detection_data)
            plant_folders = get_dirlist_nested(obj_Detection_data)

            # do tasks along folders
            anno_data_all = []
            img_ids = []
            bbox_ids = []
            for folder in plant_folders:
                # Get image filse and annotation files
                full_path = os.path.join(obj_Detection_data,folder)
                all_files = get_filelist(full_path)
                anno_files = [x for x in all_files if "csv" in x]
                if len(anno_files) > 0:
                    for anno_file in anno_files:
                        anno_line = []
                        anno_path = os.path.join(full_path,anno_file)
                        # Opening annotation file
                        anno_data, headline = read_txt_file(anno_path,delimiter=',',header=True)
                        
                        new_anno = []
                        # Add bbox count
                        # Update image file path to abs path
                        img_name = anno_file.split('/')[-1].replace('.csv','.png')
                        img_parent = full_path.replace("annotations","images")
                        new_anno.append(os.path.join(img_parent, img_name))
                        bbox_cnt = len(anno_data)
                        new_anno.append(str(bbox_cnt))
                        label = full_path.split('/')[-2][:-1]
                        for i, anno in enumerate(anno_data):
                            
                            if "radius" in headline:
                                cx = float(anno[1])
                                cy = float(anno[2])
                                radi = float(anno[3])
                                xmin = cx - radi  # xmin
                                ymin = cy - radi  # ymin
                                w = h = 2 * radi
                            else:
                                xmin = float(anno[1])
                                ymin = float(anno[2])
                                w = float(anno[3])
                                h = float(anno[4])

                            new_anno.append(str(xmin))  # xmin
                            new_anno.append(str(ymin))  # ymin
                            new_anno.append(str(xmin + w))  # xmax
                            new_anno.append(str(ymin + h))  # ymax
                            new_anno.append(label2id[label]) # label                   
                        anno_data_all.append(new_anno)

            # Process annotation files
            save_dir_anno = os.path.join(self.data_processed_dir, dataset_name, 'annotations')
            create_dir(save_dir_anno)
            output_json_file = os.path.join(save_dir_anno, 'instances.json')

            general_info = {
                "description": "Deep Fruit Detection in Orchards",
                "url": "http://data.acfr.usyd.edu.au/ag/treecrops/2016-multifruit/",
                "version": "1.0",
                "year": 2016,
                "contributor": "Bargoti, Suchet and Underwood, James",
                "date_created": "2016/10/12"
            }
            

            # Process image files
            output_img_path = os.path.join(self.data_processed_dir, dataset_name, 'images')
            create_dir(output_img_path)

            json_dict = convert_bbox_to_coco(anno_data_all,label2id,output_json_file, output_img_path, general_info,None,None,get_label_from_folder=False, resize=resize, add_foldername=False, extract_num_from_imgid=True)

            # Add segmentation for apple
            apple_seg_dir = os.path.join(obj_Detection_data,"apples/segmentations")
            seg_imgs = get_filelist(apple_seg_dir)

            # Define which colors match which categories in the images
            apple_id = label2id['apple']
            category_ids = {
                label2id['apple']: {
                    '(128, 0, 0)': apple_id,
                },
            }
            is_crowd = 0
            # Create the annotations
            # These ids will be automatically increased as we go
            print("Processing image segmentaitons..")
            for seg_img in tqdm(seg_imgs):
                annotation_id = 100 # Starts with 100
                mask_image = Image.open(os.path.join(apple_seg_dir,seg_img))
                sub_masks = create_sub_masks(mask_image)
                image_id = int(''.join(filter(str.isdigit, seg_img)))
                for color, sub_mask in sub_masks.items():
                    category_id = label2id['apple']                   
                    annotations = create_sub_mask_annotation_per_bbox(sub_mask, image_id, category_id, annotation_id, is_crowd)
                    json_dict['annotations'] += annotations
                    annotation_id += 1

            # Rewrite json file
            with open(output_json_file, 'w') as f:
                output_json = json.dumps(json_dict)
                f.write(output_json)


    


<|MERGE_RESOLUTION|>--- conflicted
+++ resolved
@@ -7,14 +7,11 @@
 from utils import convert_bbox_to_coco, get_label2id, create_dir
 from utils import create_sub_masks, create_sub_mask_annotation_per_bbox
 
-<<<<<<< HEAD
 from shutil import copyfile, copytree
 from tqdm import tqdm
 
 import json
 from PIL import Image
-=======
->>>>>>> 3845e4d9
 
 class PreprocessData:
 
@@ -194,7 +191,6 @@
                         anno_data_all.append(anno_line)
 
 
-<<<<<<< HEAD
             # Process annotation files
             save_dir_anno = os.path.join(self.data_processed_dir, dataset_name, 'annotations')
             create_dir(save_dir_anno)
@@ -225,39 +221,6 @@
                 # copy cropped image folders into classification
                 src = os.path.join(source_dir,folder)
                 copytree(src, os.path.join(output_img_path,folder))
-=======
-                # Process annotation files
-                save_dir_anno = os.path.join(self.data_processed_dir, dataset_name, 'annotations')
-                create_dir(save_dir_anno)
-                output_json_file = os.path.join(save_dir_anno, 'instances.json')
-
-                general_info = {
-                    "description": "plants dataset",
-                    "url": "https://gitlab.au.dk/AUENG-Vision/OPPD",
-                    "version": "1.0",
-                    "year": 2020,
-                    "contributor": "Madsen, Simon Leminen and Mathiassen, Solvejg Kopp and Dyrmann, Mads and Laursen, Morten Stigaard and Paz, Laura-Carlota and J{\o}rgensen, Rasmus Nyholm",
-                    "date_created": "2020/04/20"
-                }
-                
-
-                # Process image files
-                output_img_path = os.path.join(self.data_processed_dir, dataset_name, 'images')
-                create_dir(output_img_path)
-
-                print("Convert annotations into COCO JSON and process the images")
-                convert_bbox_to_coco(anno_data_all,label2id,output_json_file, output_img_path, general_info,img_ids,bbox_ids,get_label_from_folder=False, resize=resize)
-
-                # classification
-                source_dir = os.path.join(dataset_dir, "DATA/images_plants")
-                output_img_path = os.path.join(self.data_processed_dir, dataset_name, 'classification')
-                create_dir(output_img_path)
-                plant_folders = get_dirlist(source_dir)
-                for folder in plant_folders:
-                    # copy cropped image folders into classification
-                    src = os.path.join(source_dir,folder)
-                    copytree(src, os.path.join(output_img_path,folder)) 
->>>>>>> 3845e4d9
                 print("Copied {} to {}.".format(src,os.path.join(output_img_path,folder)))
 
         elif dataset_name == "apple_detection_usa":
