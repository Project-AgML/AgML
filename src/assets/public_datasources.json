--- conflicted
+++ resolved
@@ -236,7 +236,6 @@
             "n_images": "565",
             "docs_url": "https://drive.google.com/drive/folders/1CmsZb1caggLRN7ANfika8WuPiywo4mBb"
     },
-<<<<<<< HEAD
     "plant_weeds_denmark":{
         "crop_types": {
             "1": "ALOMY",
@@ -295,7 +294,18 @@
         },
             "ml_task": "object_detection_image_classification",
             "ag_task": "plant_detection_classification",
-=======
+            "location":{
+              "continent": "europe",
+              "country": "denmark"
+            },
+            "sensor_modality": "rgb",
+            "real_synthetic": "real",
+            "platform": "ground_fixed",
+            "input_data_format": "jpg",
+            "annotation_format": "OPPD",
+            "n_images": "7590",
+            "docs_url": "https://gitlab.au.dk/AUENG-Vision/OPPD"
+},
   "leaf_counting_denmark": {
       "crop_types":{
             "1": "1",
@@ -310,20 +320,12 @@
         },
             "ml_task": "image_classification",
             "ag_task": "leaf_counting",
->>>>>>> 1318d9b9
-            "location":{
-                    "continent": "europe",
-                    "country": "denmark"
-                },
-            "sensor_modality": "rgb",
-            "real_synthetic": "real",
-<<<<<<< HEAD
-            "platform": "ground_fixed",
-            "input_data_format": "jpg",
-            "annotation_format": "OPPD",
-            "n_images": "7590",
-            "docs_url": "https://gitlab.au.dk/AUENG-Vision/OPPD"
-    },
+            "platform": "mixed",
+            "input_data_format": "png",
+            "annotation_format": "directory_names",
+            "n_images": "9372",
+            "docs_url": "https://vision.eng.au.dk/leaf-counting-dataset/"
+  }
     "apple_detection_usa":{
         "crop_types": {
             "1": "apple"
@@ -342,12 +344,4 @@
             "n_images": "2290",
             "docs_url": "http://hdl.handle.net/2376/17721"
     }
-=======
-            "platform": "mixed",
-            "input_data_format": "png",
-            "annotation_format": "directory_names",
-            "n_images": "9372",
-            "docs_url": "https://vision.eng.au.dk/leaf-counting-dataset/"
-  }
->>>>>>> 1318d9b9
 }