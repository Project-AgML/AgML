--- conflicted
+++ resolved
@@ -1,10 +1,8 @@
-<<<<<<< HEAD
 import os
 
 from . import backend
 from .data.loader import AgMLDataLoader
 from .data.public import public_data_sources
-=======
 # Copyright 2021 UC Davis Plant AI and Biophysics Lab
 #
 # Licensed under the Apache License, Version 2.0 (the "License");
@@ -19,7 +17,6 @@
 # See the License for the specific language governing permissions and
 # limitations under the License.
 
->>>>>>> d62995ed
 from . import data, backend, viz
 
 os.system('agml/_helios/helios_config.sh')