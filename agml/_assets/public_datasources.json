--- conflicted
+++ resolved
@@ -381,11 +381,7 @@
             ]
         },
         "classes": {
-<<<<<<< HEAD
             "1": "apple"
-=======
-            "0": "apple"
->>>>>>> 94488957
         },
         "external_image_sources": []
     },
@@ -583,67 +579,6 @@
         },
         "external_image_sources": []
     },
-<<<<<<< HEAD
-    "plant_doc_classification": {
-        "ml_task": "image_classification",
-        "ag_task": "disease_classification",
-        "location": {
-            "continent": "worldwide",
-            "country": "worldwide"
-        },
-        "sensor_modality": "rgb",
-        "real_synthetic": "real",
-        "platform": "ground",
-        "input_data_format": "jpg",
-        "annotation_format": "directory_names",
-        "n_images": "2336",
-        "docs_url": "https://github.com/pratikkayal/PlantDoc-Dataset",
-        "stats": {
-            "mean": [
-                0.4769977033138275,
-                0.5441237688064575,
-                0.37798669934272766
-            ],
-            "std": [
-                0.2114635556936264,
-                0.20371955633163452,
-                0.2188636064529419
-            ]
-        },
-        "classes": {
-            "0": "Apple_Scab_Leaf",
-            "1": "Apple_leaf",
-            "2": "Apple_rust_leaf",
-            "3": "Bell_pepper_leaf_spot",
-            "4": "Bell_pepper_leaf",
-            "5": "Blueberry_leaf",
-            "6": "Cherry_leaf",
-            "7": "Corn_Gray_leaf_spot",
-            "8": "Corn_leaf_blight",
-            "9": "Corn_rust_leaf",
-            "10": "Peach_leaf",
-            "11": "Potato_leaf_early_blight",
-            "12": "Potato_leaf_late_blight",
-            "13": "Raspberry_leaf",
-            "14": "Soybean_leaf",
-            "15": "Squash_Powdery_mildew_leaf",
-            "16": "Strawberry_leaf",
-            "17": "Tomato_Early_blight_leaf",
-            "18": "Tomato_Septoria_leaf_spot",
-            "19": "Tomato_leaf_bacterial_spot",
-            "20": "Tomato_leaf_late_blight",
-            "21": "Tomato_leaf_mosaic_virus",
-            "22": "Tomato_leaf_yellow_virus",
-            "23": "Tomato_leaf",
-            "24": "Tomato_mold_leaf",
-            "25": "Tomato_two_spotted_spider_mites_leaf",
-            "26": "grape_leaf_black_rot",
-            "27": "grape_leaf"
-        },
-        "external_image_sources": []
-    },
-=======
->>>>>>> 94488957
     "autonomous_greenhouse_regression": {
         "ml_task": "image_regression",
         "ag_task": "ag_regression",
@@ -870,8 +805,6 @@
                 0.1734534204006195
             ]
         }
-<<<<<<< HEAD
-=======
     },
     "plant_doc_classification": {
         "classes": {
@@ -989,6 +922,5 @@
                 0.22038120031356812
             ]
         }
->>>>>>> 94488957
     }
 }