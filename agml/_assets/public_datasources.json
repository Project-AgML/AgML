--- conflicted
+++ resolved
@@ -923,7 +923,6 @@
             ]
         }
     },
-<<<<<<< HEAD
     "wheat_head_counting": {
         "classes": {
             "1": "Wheat Head"
@@ -1044,7 +1043,7 @@
                 0.25335168838500977
             ]
         }
-=======
+    },
     "sugarbeet_weed_segmentation_europe": {
         "classes": {
             "1": "background",
@@ -1064,6 +1063,5 @@
         "n_images": "11971",
         "docs_url": "https://projects.asl.ethz.ch/datasets/doku.php?id=weedmap:remotesensing2018weedmap#dataset_summary",
         "external_image_sources": ["rgb-images", "g-images", "b-images", "cir-images", "ndvi-images", "nir-images", "re-images", "binary_masks-images"]
->>>>>>> bd34f48d
     }
 }