--- conflicted
+++ resolved
@@ -34,46 +34,36 @@
 DATASET_SAVE_DIR: str
 
 
-<<<<<<< HEAD
+
 # This is similar to `DATASET_SAVE_DIR`, but is for synthetically generated
 # datasets using Helios. By default, this will be SUPER_BASE_DIR/synthetic,
 # but it can be overridden. The value is set upon instantiation of the module.
 SYNTHETIC_SAVE_DIR: str
-=======
+
+
 # This is the path to any downloaded models. By default, this saves to
 # SUPER_BASE_DIR/models, but can be overridden. The value is set upon
 # instantiation of the module (see the below code).
 MODEL_SAVE_DIR: str
->>>>>>> 02ffab07
 
 
 # Loads the configuration info. We don't cache this since it may
 # change if the user decides to change the path. This method
 # also runs upon the first import of AgML to set it properly.
 def _load_config_info():
-<<<<<<< HEAD
-    global DATASET_SAVE_DIR, SYNTHETIC_SAVE_DIR
-=======
-    global DATASET_SAVE_DIR, MODEL_SAVE_DIR
->>>>>>> 02ffab07
+    global DATASET_SAVE_DIR, SYNTHETIC_SAVE_DIR, MODEL_SAVE_DIR
     try:
         with open(os.path.join(SUPER_BASE_DIR, 'config.json'), 'r') as f:
             contents = json.load(f)
             DATASET_SAVE_DIR = contents['data_path']
-<<<<<<< HEAD
             SYNTHETIC_SAVE_DIR = contents['synthetic_data_path']
+            MODEL_SAVE_DIR = contents['model_path']
     except (OSError, KeyError):
         with open(os.path.join(SUPER_BASE_DIR, 'config.json'), 'w') as f:
             json.dump({'data_path': os.path.join(SUPER_BASE_DIR, 'datasets'),
                        'synthetic_data_path': os.path.join(
-                           SUPER_BASE_DIR, 'synthetic')}, f)
-=======
-            MODEL_SAVE_DIR = contents['model_path']
-    except (OSError, KeyError):
-        with open(os.path.join(SUPER_BASE_DIR, 'config.json'), 'w') as f:
-            json.dump({'data_path': os.path.join(SUPER_BASE_DIR, 'datasets'),
+                           SUPER_BASE_DIR, 'synthetic'),
                        'model_path': os.path.join(SUPER_BASE_DIR, 'models')}, f)
->>>>>>> 02ffab07
         _load_config_info()
 _load_config_info()
 
@@ -86,17 +76,14 @@
 
 def set_data_save_path(location = None):
     """Sets the default dataset save path for AgML.
-
     Changing the data save path using this method permanently changes
     the data save path for all future sessions, until it is changed
     or switched back to the original. If you just want to download one
     dataset to a different path, use the `dataset_path` argument.
-
     Parameters
     ----------
     location : str
         The location to save the data to.
-
     Returns
     -------
     The fully expanded location.
@@ -117,7 +104,6 @@
     return
 
 
-<<<<<<< HEAD
 def synthetic_data_save_path():
     """Returns the default synthetic data save path for AgML."""
     global SYNTHETIC_SAVE_DIR
@@ -126,46 +112,21 @@
 
 def set_synthetic_save_path(location = None):
     """Sets the default synthetic data save path for AgML.
-
     Changing the data save path using this method permanently changes
     the data save path for all future sessions, until it is changed
     or switched back to the original. If you just want to download one
     dataset to a different path, use the `dataset_path` argument.
-=======
-def model_save_path():
-    """Returns the default model save path for AgML."""
-    global MODEL_SAVE_DIR
-    return MODEL_SAVE_DIR
-
-
-def set_model_save_path(location = None):
-    """Sets the default model save path for AgML.
-
-    Changing the data save path using this method permanently changes
-    the data save path for all future sessions, until it is changed
-    or switched back to the original.
->>>>>>> 02ffab07
-
     Parameters
     ----------
     location : str
-<<<<<<< HEAD
         The location to save the data to.
-=======
-        The location to save the model to.
->>>>>>> 02ffab07
-
     Returns
     -------
     The fully expanded location.
     """
     global SUPER_BASE_DIR
     if location is None or location == 'reset':
-<<<<<<< HEAD
         location = os.path.join(SUPER_BASE_DIR, 'synthetic')
-=======
-        location = os.path.join(SUPER_BASE_DIR, 'models')
->>>>>>> 02ffab07
     location = os.path.expanduser(location)
     if not os.path.exists(location) and not os.path.isdir(location):
         raise NotADirectoryError(
@@ -173,14 +134,46 @@
             f"not exist, or is not a directory.")
     with open(os.path.join(SUPER_BASE_DIR, 'config.json'), 'r') as f:
         contents = json.load(f)
-<<<<<<< HEAD
     contents['synthetic_data_path'] = os.path.realpath(os.path.abspath(location))
-=======
-    contents['model_path'] = os.path.realpath(os.path.abspath(location))
->>>>>>> 02ffab07
     with open(os.path.join(SUPER_BASE_DIR, 'config.json'), 'w') as f:
         json.dump(contents, f)
     return
+
+
+def model_save_path():
+    """Returns the default model save path for AgML."""
+    global MODEL_SAVE_DIR
+    return MODEL_SAVE_DIR
+
+
+def set_model_save_path(location = None):
+    """Sets the default model save path for AgML.
+    Changing the data save path using this method permanently changes
+    the data save path for all future sessions, until it is changed
+    or switched back to the original.
+    Parameters
+    ----------
+    location : str
+        The location to save the model to.
+    Returns
+    -------
+    The fully expanded location.
+    """
+    global SUPER_BASE_DIR
+    if location is None or location == 'reset':
+        location = os.path.join(SUPER_BASE_DIR, 'models')
+    location = os.path.expanduser(location)
+    if not os.path.exists(location) and not os.path.isdir(location):
+        raise NotADirectoryError(
+            f"The provided destination {location} does "
+            f"not exist, or is not a directory.")
+    with open(os.path.join(SUPER_BASE_DIR, 'config.json'), 'r') as f:
+        contents = json.load(f)
+    contents['model_path'] = os.path.realpath(os.path.abspath(location))
+    with open(os.path.join(SUPER_BASE_DIR, 'config.json'), 'w') as f:
+        json.dump(contents, f)
+    return
+
 
 
 def clear_all_datasets():
@@ -209,4 +202,4 @@
     """Lists downloaded datasets in ~/.agml/datasets"""
     return [d for d in os.listdir(
         data_save_path()) if os.path.isdir(
-        os.path.join(data_save_path(), d))]
+        os.path.join(data_save_path(), d))]