--- conflicted
+++ resolved
@@ -77,16 +77,11 @@
         "If `image` is a tuple/list, it should contain "
         "three values: the image, mask, and (optionally) labels.")
     if isinstance(bboxes, dict):
-<<<<<<< HEAD
-        bboxes = _resolve_coco_annotations(bboxes)['bbox']
-    image = np.asarray(format_image(image))
-=======
         try:
             bboxes = _resolve_coco_annotations(bboxes)['bboxes']
         except KeyError:
             bboxes = _resolve_coco_annotations(bboxes)['bbox']
-    image = format_image(image)
->>>>>>> aa4f10c2
+    image = np.asarray(format_image(image))
     if labels is None:
         labels = [1] * len(bboxes)
     if bbox_format is not None:
