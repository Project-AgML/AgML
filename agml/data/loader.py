--- conflicted
+++ resolved
@@ -42,18 +42,6 @@
 from agml.utils.io import get_dir_list, get_file_list
 from agml.utils.logging import log
 from agml.utils.random import inject_random_state
-<<<<<<< HEAD
-=======
-from agml.backend.config import data_save_path, synthetic_data_save_path, SUPER_BASE_DIR
-from agml.backend.experimental import AgMLExperimentalFeatureWrapper
-from agml.backend.tftorch import (
-    get_backend,
-    set_backend,
-    user_changed_backend,
-    StrictBackendError,
-    _add_dataset_to_mro,  # noqa
-)
->>>>>>> 0cb18b73
 from agml.viz.general import show_sample
 
 
@@ -184,26 +172,18 @@
         # internal contents are constructed using a `DataBuilder`, which
         # finds and wraps the local data in a proper format.
         self._builder = DataBuilder(
-<<<<<<< HEAD
             info=self._info,
             dataset_path=kwargs.get("dataset_path", None),
             overwrite=kwargs.get("overwrite", False),
-=======
-            info=self._info, dataset_path=kwargs.get("dataset_path", None), overwrite=kwargs.get("overwrite", False)
->>>>>>> 0cb18b73
         )
 
         # These contents are then passed to a `DataManager`, which conducts
         # the actual loading and processing of the data when called.
         self._manager = DataManager(
-<<<<<<< HEAD
             builder=self._builder,
             task=self._info.tasks.ml,
             name=self._info.name,
             root=self._builder.dataset_root,
-=======
-            builder=self._builder, task=self._info.tasks.ml, name=self._info.name, root=self._builder.dataset_root
->>>>>>> 0cb18b73
         )
 
         # If the dataset is split, then the `AgMLDataLoader`s with the
@@ -356,15 +336,11 @@
                     classes = [c["name"] for c in json.load(f)["categories"]]
 
         # Construct and return the `AgMLDataLoader`.
-<<<<<<< HEAD
         return cls(
             name,
             dataset_path=dataset_path,
             meta={"task": task, "classes": classes, **kwargs},
         )
-=======
-        return cls(name, dataset_path=dataset_path, meta={"task": task, "classes": classes, **kwargs})
->>>>>>> 0cb18b73
 
     @classmethod
     def helios(cls, name, dataset_path=None):
@@ -1056,14 +1032,10 @@
 
         # Create the new loader.
         obj = self._generate_split_loader(
-<<<<<<< HEAD
             new_coco_map,
             "train",
             meta_properties=new_properties,
             labels_for_image=new_category_map,
-=======
-            new_coco_map, "train", meta_properties=new_properties, labels_for_image=new_category_map
->>>>>>> 0cb18b73
         )
         obj._is_split = False
 
@@ -1467,16 +1439,12 @@
         """
         self._manager.assign_resize(image_size=image_size, method=method)
 
-<<<<<<< HEAD
     def transform(
         self,
         transform=NoArgument,
         target_transform=NoArgument,
         dual_transform=NoArgument,
     ):
-=======
-    def transform(self, transform=NoArgument, target_transform=NoArgument, dual_transform=NoArgument):
->>>>>>> 0cb18b73
         """Applies vision transforms to the input image and annotation data.
 
         This method applies transformations to the image and annotation data
@@ -1544,13 +1512,9 @@
           `transform` argument and they will automatically be applied.
         """
         self._manager.push_transforms(
-<<<<<<< HEAD
             transform=transform,
             target_transform=target_transform,
             dual_transform=dual_transform,
-=======
-            transform=transform, target_transform=target_transform, dual_transform=dual_transform
->>>>>>> 0cb18b73
         )
 
     def normalize_images(self, method="scale"):
@@ -1799,11 +1763,6 @@
         """
         from torch.utils.data import DataLoader
 
-<<<<<<< HEAD
-        from agml.backend.tftorch import torch
-
-=======
->>>>>>> 0cb18b73
         if get_backend() != "torch":
             if user_changed_backend():
                 raise StrictBackendError(change="torch", obj=self.export_torch)
@@ -1841,7 +1800,6 @@
 
         # Return the DataLoader with a copy of this AgMLDataLoader, so
         # that changes to this will not affect the returned loader.
-<<<<<<< HEAD
         return DataLoader(
             obj,
             batch_size=batch_size,
@@ -1849,9 +1807,6 @@
             collate_fn=collate_fn,
             **loader_kwargs,
         )
-=======
-        return DataLoader(obj, batch_size=batch_size, shuffle=shuffle, collate_fn=collate_fn, **loader_kwargs)
->>>>>>> 0cb18b73
 
     def export_yolo(self, yolo_path=None):
         """Exports the contents of the loader to the YOLO format, ready for training.
