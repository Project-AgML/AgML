--- conflicted
+++ resolved
@@ -13,13 +13,11 @@
 # limitations under the License.
 
 import re
-import numpy as np
 import cv2
 import glob
 import math
 import matplotlib.pyplot as plt
 import matplotlib.patches as patches
-import numpy as np
 
 from math import pi, floor
 from scipy import signal
@@ -84,7 +82,6 @@
     return any(isinstance(i, dict) for i in obj.values())
 
 
-<<<<<<< HEAD
 def as_scalar(inp):
     """Converts an input value to a scalar."""
     if isinstance(inp, (int, float)):
@@ -119,182 +116,10 @@
         return True
     return False
 
-def txt2image(path):
-    """Converts txt to numpy array"""
-    data = np.loadtxt(path)
-    data = np.where(data > 20, 0, data) # Change background numbers to zero
-    return data
 
-
-def txt2image2(path):
-    """Converts txt to numpy array, not consider first row"""
-    data = np.loadtxt(path,skiprows=1)
-    data = np.where(data > 1000, 1001, data) # Change background numbers to zero
-    return data
-
-
-def PlotAllViewsSemantic(path, Pos):
-    """Plot all the Semantic segmentation images"""
-    fig, axs = plt.subplots(round(len(Pos)/2 + 0.1),2)
-    fig.subplots_adjust(hspace = .5, wspace=.001)
-    axs = axs.ravel()
-
-    for i in range(len(Pos)):
-        # print(i)
-        if i<10:
-            data = txt2image(path + 'view0000' + str(i) + '/semantic_segmentation.txt')
-            img = data
-            axs[i].imshow(img)
-            im = axs[i].pcolormesh(data, cmap='gist_rainbow')
-
-        if i>10:
-            data = txt2image(path + 'view000' + str(i) + '/semantic_segmentation.txt')
-            img = data
-            axs[i].imshow(img,'gray')
-            axs[i].pcolormesh(data, cmap='gist_rainbow')
-            axs[i].colorbar()
-            axs[i].show()
-    if len(Pos) % 2 != 0:
-        fig.delaxes(axs[i+1])
-    fig.subplots_adjust(right=0.8)
-    cbar_ax = fig.add_axes([0.85, 0.15, 0.05, 0.7])
-    fig.colorbar(im, cax=cbar_ax)
-
-    plt.show()
-
-def generate_specific_rows(filePath, userows=[]):
-    """Read specific line from txt file"""
-    with open(filePath) as f:
-        for i, line in enumerate(f):
-            if i == userows:
-                return line
-
-def PlotInstanceSegmentation(path, view, Label):
-    """Plot specific instance segmentaation images"""
-    L = Label
-
-    i = view
-    
-    
-    if i<10:
-        data1 = path + 'view0000' + str(i) 
-    elif i>=10:
-        data1 = path + 'view000' + str(i)
-    
-    Path_elements = glob.glob(data1 + '/instance_segmentation_' + str(L) + '_*')
-    View_size = len(Path_elements)
-    print('Number of ' + str(L) +':' + str(View_size))
-        
-    axs = plt.axes()
-    
-    img = cv2.imread(path + 'view0000' + str(view) + '/RGB_rendering.jpeg')
-    img = cv2.cvtColor(img, cv2.COLOR_BGR2RGB)
-    
-    for j in range(0,View_size):                                             
-        data = txt2image2(Path_elements[j])
-        rectangular_label = generate_specific_rows(Path_elements[j], userows=0)
-        rectangular_label = rectangular_label.replace("\n", "").split(" ")
-        data2 = rectangular_label
-        data2[0] = int(data2[0])
-        data2[1] = int(data2[1])
-        data2[2] = int(data2[2]) 
-        data2[3] = int(data2[3]) 
-        X_min = data2[0]
-        Y_min = img.shape[0] - data2[2] - (data2[3] - data2[2])
-        W = data2[1] - data2[0]
-        H = data2[3] - data2[2]
-        rect = patches.Rectangle((X_min, Y_min ), W , H , linewidth=1, edgecolor='r', facecolor='none')
-        # Add the patch to the Axes
-        axs.add_patch(rect)
-        
-        #Add instance segmentation
-        A = np.zeros(img.shape) + 1001
-
-        imgray = data[1:,1:]
-        img2 = cv2.merge((imgray,imgray,imgray))
-        img = cv2.cvtColor(img, cv2.COLOR_BGR2RGB)
-    
-        A[Y_min:Y_min+H,data2[0]:data2[1],:] = img2
-    
-        for x in range(0,img.shape[0]):
-            for y in range(0,img.shape[1]):
-                if x > Y_min and x < Y_min+H and y > data2[0] and y < data2[1]:
-                    if A[x,y,0]<1000: 
-                        img[x,y,0] = 50*A[x,y,0]
-                        img[x,y,1] = 20*A[x,y,0]
-                        img[x,y,2] = 40*A[x,y,0]
-        axs.imshow(img)
-        
-    plt.show()
-
-
-
-
-
-def PlotObjectDetection(path, view, Label):
-    """Plot object detection on one RGB image"""
-    plt.rcParams['figure.figsize'] = [15, 15]
-    axs = plt.axes()
-    
-    L = Label
-
-    if view<10:
-        img = cv2.imread(path + 'view0000' + str(view) + '/RGB_rendering.jpeg')
-        img = cv2.cvtColor(img, cv2.COLOR_BGR2RGB)
-        axs.imshow(img)
-        data = np.loadtxt(path + 'view0000' + str(view) + '/rectangular_labels_' + str(L) + '.txt')
-
-    if view>10:
-        img = cv2.imread(path + 'view000' + str(view) + '/RGB_rendering.jpeg')
-        img = cv2.cvtColor(img, cv2.COLOR_BGR2RGB)
-        axs.imshow(img)
-        data = np.loadtxt(path + 'view000' + str(view) + '/rectangular_labels_' + str(L) + '.txt')
-        
-    axs.set_title('Camera view: #' + str(view),fontsize=50)
-    # Create a Rectangle patch
-    img_shape = img.shape
-    for l in range(len(data)):
-        data[l][1] = data[l][1]*img.shape[1]
-        data[l][3] = data[l][3]*img.shape[1]
-        data[l][2] = data[l][2]*img.shape[0]
-        data[l][4] = data[l][4]*img.shape[0]
-        rect = patches.Rectangle(((data[l][1])-0.5*data[l][3],  (img.shape[0] - data[l][2])- 0.5* data[l][4]), data[l][3], data[l][4], linewidth=3, edgecolor='r', facecolor='none')
-        # Add the patch to the Axes
-        axs.add_patch(rect)
-
-    plt.show()
-
-
-class seed_context(object):
-    """Creates a context with a custom random seed, then resets it.
-
-    This allows for setting a custom seed (for reproducibility) in a
-    context, then resetting the original state after exiting, to
-    prevent interfering with the program execution.
-    """
-
-    def __init__(self, seed):
-        self._seed = seed
-        self._prev_state = None
-
-    def __enter__(self):
-        self._prev_state = np.random.get_state()
-        np.random.seed(self._seed)
-        return self
-
-    def __exit__(self, exc_type, exc_val, exc_tb):
-        np.random.set_state(self._prev_state)
-        self._prev_state = None
-
-    def reset(self):
-        np.random.seed(self._seed)
-=======
 def shapes(seq):
     """Returns the shapes (or lengths) of all of the objects in the sequence."""
     try:
         return [getattr(obj, 'shape', len(obj)) for obj in seq]
     except:
-        raise ValueError(f"One or more of the objects has no shape or length: {seq}.")
-
-
->>>>>>> 02ffab07
+        raise ValueError(f"One or more of the objects has no shape or length: {seq}.")