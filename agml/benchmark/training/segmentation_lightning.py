# Copyright 2021 UC Davis Plant AI and Biophysics Lab
#
# Licensed under the Apache License, Version 2.0 (the "License");
# you may not use this file except in compliance with the License.
# You may obtain a copy of the License at
#
#     http://www.apache.org/licenses/LICENSE-2.0
#
# Unless required by applicable law or agreed to in writing, software
# distributed under the License is distributed on an "AS IS" BASIS,
# WITHOUT WARRANTIES OR CONDITIONS OF ANY KIND, either express or implied.
# See the License for the specific language governing permissions and
# limitations under the License.

import os
import argparse

import torch
import torch.nn as nn
import pytorch_lightning as pl
from pytorch_lightning.loggers import CSVLogger, TensorBoardLogger
from torchmetrics import IoU
from torchvision.models.segmentation import deeplabv3_resnet50

import agml
import albumentations as A

from tools import gpus, checkpoint_dir, MetricLogger


class DeepLabV3Transfer(nn.Module):
    """Represents a transfer learning DeepLabV3 model.

    This is the base benchmarking model for semantic segmentation,
    using the DeepLabV3 model with a ResNet50 backbone.
    """
    def __init__(self, num_classes, pretrained = True):
        super(DeepLabV3Transfer, self).__init__()
        self.base = deeplabv3_resnet50(
            pretrained = pretrained,
            num_classes = num_classes
        )

    def forward(self, x, **kwargs): # noqa
        return self.base(x)


def dice_loss(y_pred, y):
    y = y.float()
    try: # Multi-class segmentation
        c, h, w = y.shape[1:]
    except: # Binary segmentation
        h, w = y.shape[1:]; c = 1 # noqa
    pred_flat = torch.reshape(y_pred, [-1, c * h * w])
    y_flat = torch.reshape(y, [-1, c * h * w])
    intersection = 2.0 * torch.sum(pred_flat * y_flat, dim = 1) + 1e-6
    denominator = torch.sum(pred_flat, dim = 1) + torch.sum(y_flat, dim = 1) + 1e-6
    return 1. - torch.mean(intersection / denominator)


def dice_metric(y_pred, y):
    intersection = 2.0 * (y_pred * y).sum()
    union = y_pred.sum() + y.sum()
    if union == 0.0:
        return 1.0
    return intersection / union


class SegmentationBenchmark(pl.LightningModule):
    """Represents an image classification benchmark model."""
    def __init__(self, dataset, pretrained = False, save_dir = None):
        # Initialize the module.
        super(SegmentationBenchmark, self).__init__()

        # Construct the network.
        self._source = agml.data.source(dataset)
        self._pretrained = pretrained
        self.net = DeepLabV3Transfer(
            self._source.num_classes,
            self._pretrained
        )

        # Construct the loss for training.
        self.loss = dice_loss

        # Construct the IoU metric.
        self.iou = IoU(self._source.num_classes + 1)

        # Add a metric calculator.
        self.metric_logger = SegmentationMetricLogger({
            'iou': IoU(self._source.num_classes + 1)},
            os.path.join(save_dir, f'logs-{self._version}.csv'))
        self._sanity_check_passed = False

    def forward(self, x):
        return self.net.forward(x)

    def calculate_loss(self, y_pred, y):
        if self._source.num_classes != 1:
            return self.loss(y_pred, y.long())
        return self.loss(y_pred, y.float())

    def training_step(self, batch, *args, **kwargs): # noqa
        x, y = batch
        y_pred = self(x)['out'].float().squeeze()
        loss = self.calculate_loss(y_pred, y)
        iou = self.iou(y_pred, y.int())
        self.log('iou', iou.item(), prog_bar = True)
        self.log('dice', dice_metric(y_pred, y).item(), prog_bar = True)
        return {
            'loss': loss,
        }

    def validation_step(self, batch, *args, **kwargs): # noqa
        x, y = batch
        y_pred = self(x)['out'].float().squeeze()
        val_loss = self.calculate_loss(y_pred, y)
        self.log('val_loss', val_loss.item(), prog_bar = True)
        val_iou = self.iou(y_pred, y.int())
        if self._sanity_check_passed:
            self.metric_logger.update_metrics(y_pred, y.int())
        self.log('val_iou', val_iou.item(), prog_bar = True)
        self.log('val_dice', dice_metric(y_pred, y).item(), prog_bar = True)
        return {
            'val_loss': val_loss,
        }

    def configure_optimizers(self):
        return torch.optim.Adam(self.net.parameters())

    def get_progress_bar_dict(self):
        tqdm_dict = super(SegmentationBenchmark, self).get_progress_bar_dict()
        tqdm_dict.pop('v_num', None)
        return tqdm_dict

    def on_validation_epoch_end(self) -> None:
        if not self._sanity_check_passed:
            self._sanity_check_passed = True
            return
        self.metric_logger.compile_epoch()

    def on_fit_end(self) -> None:
        self.metric_logger.save()


# Calculate and log the metrics.
class SegmentationMetricLogger(MetricLogger):
    def update_metrics(self, y_pred, y_true) -> None:
        for metric in self.metrics.values():
            metric.update(y_pred.cpu(), y_true.cpu())


# Build the data loaders.
def build_loaders(name):
    loader = agml.data.AgMLDataLoader(name)
    loader.split(train = 0.8, val = 0.1, test = 0.1)
    loader.batch(batch_size = 16)
    loader.resize_images('imagenet')
    loader.normalize_images('imagenet')
    loader.mask_to_channel_basis()
    train_data = loader.train_data
    train_data.transform(transform = A.RandomRotate90())
    train_ds = train_data.copy().as_torch_dataset()
    val_ds = loader.val_data.as_torch_dataset()
    val_ds.shuffle_data = False
    test_ds = loader.test_data.as_torch_dataset()
    return train_ds, val_ds, test_ds


def train(dataset, pretrained, epochs, save_dir = None):
    """Constructs the training loop and trains a model."""
    save_dir = checkpoint_dir(save_dir, dataset)
    log_dir = save_dir.replace('checkpoints', 'logs')

    # Set up the checkpoint saving callback.
    callbacks = [
        pl.callbacks.ModelCheckpoint(
            dirpath = save_dir, mode = 'min',
            filename = f"{dataset}" + "-epoch{epoch:02d}-val_loss_{val_loss:.2f}",
            monitor = 'val_iou',
            save_top_k = 3,
            auto_insert_metric_name = False
        ),
        pl.callbacks.EarlyStopping(
            monitor = 'val_iou',
            min_delta = 0.001,
            patience = 3,
        )
    ]

    # Construct the model.
    model = SegmentationBenchmark(
        dataset = dataset, pretrained = pretrained, save_dir = save_dir)

    # Construct the data loaders.
    train_ds, val_ds, test_ds = build_loaders(dataset)

    # Create the loggers.
    loggers = [
        CSVLogger(log_dir),
        TensorBoardLogger(log_dir)
    ]

    # Create the trainer and train the model.
    trainer = pl.Trainer(
        max_epochs = epochs, gpus = gpus(),
        callbacks = callbacks, logger = loggers,
        log_every_n_steps = 5)
    trainer.fit(
        model = model,
        train_dataloaders = train_ds,
        val_dataloaders = val_ds)

<<<<<<< HEAD
=======

>>>>>>> 2739d296
if __name__ == '__main__':
    # Parse input arguments.
    ap = argparse.ArgumentParser()
    ap.add_argument(
        '--dataset', type = str, nargs = '+', help = "The name of the dataset.")
    ap.add_argument(
        '--pretrained', action = 'store_true',
        default = False, help = "Whether to load a pretrained model.")
    ap.add_argument(
        '--checkpoint_dir', type = str, default = None,
        help = "The checkpoint directory to save to.")
    ap.add_argument(
        '--epochs', type = int, default = 50,
        help = "How many epochs to train for. Default is 50.")
    args = ap.parse_args()

    # Train the model.
    if args[0] in agml.data.public_data_sources(ml_task = 'semantic_segmentation'):
        train(args.dataset,
              args.not_pretrained,
              epochs = args.epochs,
              save_dir = args.checkpoint_dir)
    else:
        if args[0] == 'all':
            datasets = [ds for ds in agml.data.public_data_sources(
                ml_task = 'semantic_segmentation')]
        else:
            datasets = args.dataset
        for dataset in datasets:
            train(dataset,
                  args.not_pretrained,
                  epochs = args.epochs,
                  save_dir = args.checkpoint_dir)









<|MERGE_RESOLUTION|>--- conflicted
+++ resolved
@@ -211,10 +211,7 @@
         train_dataloaders = train_ds,
         val_dataloaders = val_ds)
 
-<<<<<<< HEAD
-=======
-
->>>>>>> 2739d296
+
 if __name__ == '__main__':
     # Parse input arguments.
     ap = argparse.ArgumentParser()
