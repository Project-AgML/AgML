# Copyright 2021 UC Davis Plant AI and Biophysics Lab
#
# Licensed under the Apache License, Version 2.0 (the "License");
# you may not use this file except in compliance with the License.
# You may obtain a copy of the License at
#
#     http://www.apache.org/licenses/LICENSE-2.0
#
# Unless required by applicable law or agreed to in writing, software
# distributed under the License is distributed on an "AS IS" BASIS,
# WITHOUT WARRANTIES OR CONDITIONS OF ANY KIND, either express or implied.
# See the License for the specific language governing permissions and
# limitations under the License.

"""
Preprocessing code for AgML public data sources.

This file stores the preprocessing code used to preprocess a public
dataset when added to AgML's public data sources.

If you want to use this preprocessing code, run `pip install agml[dev]`
to install the necessary preprocessing packages.
"""

import os
import sys
import json
import glob
import shutil
import argparse

import cv2
import numpy as np
import pandas as pd

from PIL import Image
import albumentations as A

from agml.utils.logging import tqdm
from agml.utils.io import create_dir, nested_dir_list, get_dir_list, get_file_list
from agml.utils.data import load_public_sources
from agml._internal.process_utils import (
    read_txt_file, get_image_info, get_label2id,
    convert_bbox_to_coco, get_coco_annotation_from_obj, convert_xmls_to_cocojson,
    mask_annotation_per_bbox, move_segmentation_dataset,
    create_sub_masks, create_sub_mask_annotation_per_bbox
)


class PublicDataPreprocessor(object):
    """Internal data preprocessing class.

    Parameters
    ----------
    data_dir : str
        The directory with a folder `original` and `processed` to hold
        the original and processed datasets, respectively.
    """
    def __init__(self, data_dir):
        self.data_dir = os.path.abspath(data_dir)
        self.data_original_dir = os.path.join(self.data_dir, 'original')
        self.data_processed_dir = os.path.join(self.data_dir, 'processed')
        self.data_sources = load_public_sources()

    def preprocess(self, dataset_name, *args, **kwargs):
        """Preprocesses the provided dataset.

        Parameters
        ----------
        dataset_name : str
            name of dataset to preprocess
        """
        meth = getattr(self, dataset_name)
        if args is not None and kwargs is not None:
            return meth(dataset_name, *args, **kwargs)
        meth(dataset_name)
        
    def bean_disease_uganda(self, dataset_name):    
        # Get the dataset classes and paths
        base_path = os.path.join(self.data_original_dir, dataset_name)
        dirs = ['train', 'validation', 'test']
        classes = sorted(os.listdir(os.path.join(base_path, dirs[0])))[1:]

        # Construct output directories
        output = os.path.join(self.data_processed_dir, dataset_name)
        os.makedirs(output, exist_ok = True)
        for cls in classes:
            os.makedirs(os.path.join(output, cls), exist_ok = True)

        # Move the dataset
        for dir_ in dirs:
            for cls in classes:
                path = os.path.join(base_path, dir_, cls)
                for p in os.listdir(path):
                    if p.endswith('jpg') or p.endswith('png'):
                        img = os.path.join(base_path, dir_, cls, p)
                        shutil.copyfile(img, os.path.join(output, cls, p))

    def leaf_counting_denmark(self, dataset_name):
        pass

    def plant_seedlings_aarhus(self, dataset_name):
        pass

    def crop_weeds_greece(self, dataset_name):
        pass

    def rangeland_weeds_australia(self, dataset_name):
        # Get the file information.
        dataset_dir = os.path.join(self.data_original_dir, dataset_name)
        images = get_file_list(os.path.join(dataset_dir, 'images'))
        df = pd.read_csv(os.path.join(dataset_dir, 'labels.csv'))

        # Construct the new structure.
        processed_dir = os.path.join(self.data_processed_dir, dataset_name)
        unique_labels = np.unique(df['Species'])
        for unique_label in unique_labels:
            os.makedirs(os.path.join(
                processed_dir, unique_label.title()), exist_ok = True)
        for file in tqdm(images, desc = "Moving Images", file = sys.stdout):
            save_dir = df.loc[df['Filename'] == file]['Species'].values[0].title()
            shutil.copyfile(
                os.path.join(dataset_dir, 'images', file),
                os.path.join(processed_dir, save_dir, file)
            )

    def fruit_detection_worldwide(self, dataset_name):
        # Get the dataset directory
        dataset_dir = os.path.join(self.data_original_dir, dataset_name, 'datasets')

        # Get folder list
        dataset_folders = get_dir_list(dataset_dir)
        label2id = get_label2id(dataset_folders)
        anno_data_all = []
        for folder in dataset_folders:
            annotations = ['test_RGB.txt', 'train_RGB.txt']
            dataset_path = os.path.join(dataset_dir, folder)
            # @TODO: Make separate json files for train and test?
            for anno_file_name in annotations:
                # Read annotations
                try:
                    anno_data = read_txt_file(os.path.join(dataset_path, anno_file_name))
                except:
                    try:
                        anno_data = read_txt_file(os.path.join(dataset_path, anno_file_name + '.txt'))
                    except Exception as e:
                        raise e

                # Concat fruit name at head of line
                for i, anno in enumerate(anno_data):
                    # Change to test path if the text file is test
                    if "test" in anno_file_name and "TRAIN" in anno[0]:
                        anno_data[i][0] = anno[0].replace("TRAIN", "TEST")
                    anno_data[i][0] = os.path.join(dataset_path, anno_data[i][0])

                anno_data_all += anno_data

        # Process annotation files
        save_dir_anno = os.path.join(self.data_processed_dir, dataset_name, 'annotations')
        create_dir(save_dir_anno)
        output_json_file = os.path.join(save_dir_anno, 'instances.json')

        general_info = {
            "description": "fruits dataset",
            "url": "https://drive.google.com/drive/folders/1CmsZb1caggLRN7ANfika8WuPiywo4mBb",
            "version": "1.0",
            "year": 2018,
            "contributor": "Inkyu Sa",
            "date_created": "2018/11/12"
        }

        # Process image files
        output_img_path = os.path.join(
            self.data_processed_dir, dataset_name, 'images')
        create_dir(output_img_path)

        convert_bbox_to_coco(
            anno_data_all, label2id, output_json_file,
            output_img_path, general_info)

    def apple_detection_usa(self, dataset_name, fix = False, resize_annotations = False):
        # Just a quick fix to clip over-sized bounding boxes.
        if fix:
            # Load in the annotations.
            dataset_dir = os.path.join(self.data_original_dir, dataset_name)
            with open(os.path.join(dataset_dir, 'annotations.json'), 'r') as f:
                annotations = json.load(f)

            # Get the images and all of their heights/widths.
            images = annotations['images']
            image_id_content_map = {}
            for image in images:
                image_id_content_map[image['id']] = (image['height'], image['width'])

            # Load all of the annotations.
            new_annotations = []
            for a in annotations['annotations']:
                new_a = a.copy()
                height, width = image_id_content_map[a['image_id']]
                (x, y, w, h) = a['bbox']
                x1, y1, x2, y2 = x, y, x + w, y + h
                x1 = np.clip(x1, 0, width)
                x2 = np.clip(x2, 0, width)
                y1 = np.clip(y1, 0, height)
                y2 = np.clip(y2, 0, height)
                new_a['bbox'] = [int(i) for i in [x1, y1, x2 - x1, y2 - y1]]
                new_annotations.append(new_a)

            # Save the annotations.
            annotations['annotations'] = new_annotations
            with open(os.path.join(dataset_dir, 'annotations.json'), 'w') as f:
                json.dump(annotations, f)
            return

        # Resize the images in the dataset.
        if resize_annotations:
            # Load in the annotations.
            dataset_dir = os.path.join(self.data_original_dir, dataset_name)
            with open(os.path.join(dataset_dir, 'annotations.json'), 'r') as f:
                annotations = json.load(f)

            # Get the images and all of their heights/widths.
            images = annotations['images']

            # Load all of the bounding boxes corresponding to the image.
            bboxes_per_image_id = {}
            categories_per_image_id = {}
            for annotation in annotations['annotations']:
                if annotation['image_id'] not in bboxes_per_image_id.keys():
                    bboxes_per_image_id[annotation['image_id']] = [annotation['bbox']]
                    categories_per_image_id[annotation['image_id']] = [annotation['category_id']]
                else:
                    bboxes_per_image_id[annotation['image_id']].append(annotation['bbox'])
                    categories_per_image_id[annotation['image_id']].append(annotation['category_id'])

            # Resize all images to a fair size.
            out_image_coco = []
            processed_bboxes_per_image_id = {}
            processed_areas_per_image_id = {}
            processed_dir = os.path.join(self.data_processed_dir, dataset_name)
            out_image_dir = os.path.join(processed_dir, 'images')
            os.makedirs(out_image_dir, exist_ok = True)
            for image in tqdm(images, desc = "Processing Images"):
                # Get the factor by which to reduce the image size.
                if image['height'] == 3968:
                    dividing_factor = 4
                elif image['height'] == 1992:
                    dividing_factor = 3
                else:
                    dividing_factor = 1.5

                # Load in the image and apply transforms.
                h_n = int(image['height'] // dividing_factor)
                w_n = int(image['width'] // dividing_factor)
                image_path = os.path.join(dataset_dir, 'images', image['file_name'])
                tfm = A.Compose(
                    [A.Resize(height = h_n, width = w_n)],
                    bbox_params = A.BboxParams(format = "coco", min_area = 0,
                                               min_visibility = 0, label_fields = ['labels']))
                sample = {'image': cv2.imread(image_path),
                          'bboxes': bboxes_per_image_id[image['id']],
                          'labels': categories_per_image_id[image['id']]}
                sample = tfm(**sample)

                # Extract the processed bounding boxes and labels.
                out_image = sample['image']
                out_bboxes = np.array(sample['bboxes']).astype(np.int32).tolist()
                processed_bboxes_per_image_id[image['id']] = out_bboxes
                processed_areas_per_image_id[image['id']] = [
                    b[2] * b[3] for b in out_bboxes]

                # Save the output image.
                out_image_path = os.path.join(out_image_dir, image['file_name'])
                if not os.path.exists(out_image_path):
                    cv2.imwrite(out_image_path, out_image)

                # Update the COCO JSON with the image.
                new_coco = image.copy()
                new_coco['height'], new_coco['width'] = h_n, w_n
                out_image_coco.append(new_coco)

            # Create the output COCO JSON dictionary for the annotations.
            num = 0
            new_annotations = []
            for (idx, bboxes), (_, areas) in zip(
                    processed_bboxes_per_image_id.items(),
                    processed_areas_per_image_id.items()):
                for bbox, area in zip(bboxes, areas):
                    new_annotations.append({
                        'bbox': bbox, 'area': area, 'iscrowd': 0,
                        'ignore': 0, 'segmentation': [], 'image_id': idx,
                        'id': num, 'category_id': 1})
                    num += 1

            # Save the processed COCO JSON annotations.
            out_coco = annotations.copy()
            out_coco['images'] = out_image_coco
            out_coco['annotations'] = new_annotations
            with open(os.path.join(processed_dir, 'annotations.json'), 'w') as f:
                json.dump(out_coco, f)
            return

        # resize the dataset
        resize = 1.0

        # Read public_datasources.json to get class information
        category_info = self.data_sources[dataset_name]['classes']
        labels_str = []
        labels_ids = []
        for info in category_info:
            labels_str.append(category_info[info])
            labels_ids.append(int(info))

        label2id = dict(zip(labels_str, labels_ids))

        # Task 1: Image classification
        dataset_dir = os.path.join(self.data_original_dir, dataset_name)
        obj_Detection_data = os.path.join(dataset_dir, 'Dataset')

        # get folders
        plant_folders = nested_dir_list(obj_Detection_data)

        # do tasks along folders
        anno_data_all = []
        for folder in plant_folders:
            # Get image file and xml file
            full_path = os.path.join(obj_Detection_data,folder)
            all_files = get_file_list(full_path)
            anno_files = [x for x in all_files if "txt" in x]
            for anno_file in anno_files:
                anno_line = []
                anno_path = os.path.join(full_path, anno_file)
                # Opening annotation file
                anno_data = read_txt_file(anno_path, delimiter=',')[0]
                
                for i, anno in enumerate(anno_data):
                    new_anno = [os.path.join(dataset_dir, anno_data[i][0])]
                    # Add bbox count
                    # Update image file path to abs path
                    bbox_cnt = int((len(anno_data[i]) - 1) / 4)
                    new_anno.append(str(bbox_cnt))
                    for idx in range(bbox_cnt):
                        xmin = int(anno[1 + 4 * idx])
                        ymin = int(anno[1 + 4 * idx+1])
                        w = int(anno[1 + 4 * idx+2])
                        h = int(anno[1 + 4 * idx+3])

                        new_anno.append(str(xmin))  # xmin
                        new_anno.append(str(ymin))  # ymin
                        new_anno.append(str(xmin + w))  # xmax
                        new_anno.append(str(ymin + h))  # ymax
                        new_anno.append(str(1)) # label
                    anno_data[i] = new_anno                      
                anno_data_all += anno_data

        # Process annotation files
        save_dir_anno = os.path.join(self.data_processed_dir, dataset_name, 'annotations')
        create_dir(save_dir_anno)
        output_json_file = os.path.join(save_dir_anno, 'instances.json')

        general_info = {
            "description": "apple dataset",
            "url": "https://research.libraries.wsu.edu:8443/xmlui/handle/2376/17721",
            "version": "1.0",
            "year": 2019,
            "contributor": "Bhusal, Santosh, Karkee, Manoj, Zhang, Qin",
            "date_created": "2019/04/20"
        }

        # Process image files
        output_img_path = os.path.join(self.data_processed_dir, dataset_name, 'images')
        create_dir(output_img_path)
        convert_bbox_to_coco(
            anno_data_all,
            label2id,
            output_json_file,
            output_img_path,
            general_info, None, None,
            get_label_from_folder=False,
            resize=resize, add_foldername=True)

    def mango_detection_australia(self, dataset_name, fix = False):
        # Just a quick fix to update the IDs in the dataset.
        if fix:
            dataset_dir = os.path.join(self.data_original_dir, dataset_name)

            # Load in the existing COCO JSON annotation file, and get all
            # of the images and annotations (with their corresponding IDs).
            with open(os.path.join(dataset_dir, 'annotations.json'), 'r') as f:
                coco = json.load(f)
            images = coco['images']
            annotations = coco['annotations']

            # Drop all of the duplicate IDs and their corresponding annotations.
            ids = [i['id'] for i in images]
            ids, counts = np.unique(ids, return_counts = True)
            ids = np.delete(ids, np.where(counts > 1))

            # Re-create the image and annotation lists without these IDs.
            new_image_coco = []
            valid_images = []
            for image_coco in images:
                if image_coco['id'] not in ids:
                    continue
                new_image_coco.append(image_coco)
                valid_images.append(image_coco['file_name'])

            new_annotation_coco = []
            for a_coco in annotations:
                if a_coco['image_id'] not in ids:
                    continue
                new_annotation_coco.append(a_coco)

            new_coco = coco.copy()
            new_coco['images'] = new_image_coco
            new_coco['annotations'] = new_annotation_coco

            # Move over all of the valid images.
            out_dir = os.path.join(self.data_processed_dir, 'mango_detection_australia')
            image_dir = os.path.join(out_dir, 'images')
            os.makedirs(image_dir, exist_ok = True) # will by default make the parent dir

            for image in tqdm(valid_images, desc = "Moving Images"):
                exist_image_path = os.path.join(dataset_dir, 'images', image)
                out_image_path = os.path.join(image_dir, image)
                shutil.copyfile(exist_image_path, out_image_path)

            # Save the annotations.
            with open(os.path.join(out_dir, 'annotations.json'), 'w') as f:
                json.dump(new_coco, f)
            return

        # resize the dataset
        resize = 1.0

        # Read public_datasources.json to get class information
        datasource_file = os.path.join(
            os.path.dirname(__file__), "../_assets/public_datasources.json")
        with open(datasource_file) as f:
            data = json.load(f)
            category_info = data[dataset_name]['crop_types']
            labels_str = []
            labels_ids = []
            for info in category_info:
                labels_str.append(category_info[info])
                labels_ids.append(int(info))

            name_converter = dict(zip(["M"], ["mango"])) # src -> dst
            label2id = dict(zip(labels_str, labels_ids))

        dataset_dir = os.path.join(self.data_original_dir, dataset_name)
        ann_dir = os.path.join(dataset_dir, "VOCDevkit/VOC2007/Annotations")

        # Get image file and xml file
        all_files = get_file_list(ann_dir)
        anno_files = [os.path.join(ann_dir, x) for x in all_files if "xml" in x]
        img_files = [x.replace(".xml", ".jpg").replace(
            "Annotations", "JPEGImages") for x in anno_files]

        # Process annotation files
        save_dir_anno = os.path.join(
            self.data_processed_dir, dataset_name, 'annotations')
        create_dir(save_dir_anno)
        output_json_file = os.path.join(
            save_dir_anno, 'instances.json')

        # Process image files
        output_img_path = os.path.join(
            self.data_processed_dir, dataset_name, 'images')
        create_dir(output_img_path)

        general_info = {
            "description": "MangoYOLO data set",
            "url": "https://researchdata.edu.au/mangoyolo-set/1697505",
            "version": "1.0",
            "year": 2019,
            "contributor": "Anand Koirala, Kerry Walsh, Z Wang, C McCarthy",
            "date_created": "2019/02/25"
        }

        # Convert the XML files to COCO JSON.
        convert_xmls_to_cocojson(
            general_info,
            annotation_paths=anno_files,
            img_paths=img_files,
            label2id=label2id,
            name_converter = name_converter,
            output_jsonpath=output_json_file,
            output_imgpath = output_img_path,
            extract_num_from_imgid=True
        )


    def cotton_seedling_counting(self, dataset_name):
       # Get all of the relevant data
       dataset_dir = os.path.join(self.data_original_dir, dataset_name)
       image_dir = os.path.join(dataset_dir, 'Images')
       images = sorted([os.path.join(image_dir, i) for i in os.listdir(image_dir)])
       with open(os.path.join(dataset_dir, 'Images.json'), 'r') as f:
           annotations = json.load(f)

       # Get all of the unique labels
       labels = []
       for label_set in annotations['frames'].values():
           for individual_set in label_set:
               labels.extend(individual_set['tags'])
       labels = np.unique(labels).tolist()
       label2id = get_label2id(labels) # noqa

       # Extract all of the bounding boxes and images
       image_data = []
       annotation_data = []
       valid_paths = [] # some paths are not in the annotations, track the ones which are
       for indx, (img_path, annotation) in enumerate(
               zip(tqdm(images, file = sys.stdout, desc = "Generating Data"),
                   annotations['frames'].values())):
           image_content = cv2.imread(img_path, cv2.IMREAD_UNCHANGED)
           height, width = image_content.shape[:2]
           image_data.append({
               'file_name': os.path.basename(img_path),
               'height': height,
               'width': width,
               'id': indx + 1})
           valid_paths.append(img_path)
           for a_set in annotation:
               x1, y1 = a_set['x1'], a_set['y1']
               width, height = a_set['width'], a_set['height']
               category_id = label2id[a_set['tags'][0]]
               annotation_data.append({
                   'bbox': [x1, y1, width, height],
                   'area': width * height,
                   'image_id': indx + 1,
                   'iscrowd': 0,
                   'category_id': category_id,
                   'ignore': 0,
                   'segmentation': []  # This script is not for segmentation
               })

       # Set up the annotation dictionary
       all_annotation_data = {
           "images": [], "type": "instances",
           "annotations": [], "categories": [],
           "info": {
               "description": "cotton seedling counting dataset",
               "url": "https://figshare.com/s/616956f8633c17ceae9b",
               "version": "1.0",
               "year": 2019,
               "contributor": "Yu Jiang",
               "date_created": "2019/11/23"
           }
       }

       # Populate the annotation dictionary
       for label, label_id in label2id.items():
           category_info = {'supercategory': 'none', 'id': label_id, 'name': label}
           all_annotation_data['categories'].append(category_info)
       all_annotation_data['images'] = image_data
       all_annotation_data['annotations'] = annotation_data

       # Recreate the dataset and zip it
       processed_dir = os.path.join(self.data_processed_dir, dataset_name)
       processed_img_dir = os.path.join(processed_dir, 'images')
       if os.path.exists(processed_dir):
           shutil.rmtree(processed_dir)
       os.makedirs(processed_dir, exist_ok = True)
       os.makedirs(processed_img_dir, exist_ok = True)
       for path in images:
           if path not in valid_paths:
               continue
           shutil.copyfile(path, os.path.join(processed_img_dir, os.path.basename(path)))
       with open(os.path.join(processed_dir, 'annotations.json'), 'w') as f:
           json.dump(all_annotation_data, f, indent = 4)

    def apple_flower_segmentation(self, dataset_name):
        # Get all of the relevant data.
        dataset_dir = os.path.join(self.data_original_dir, dataset_name)
        apple_a_dir = os.path.join(dataset_dir, 'FlowerImages')
        apple_a_images = os.listdir(apple_a_dir)
        apple_a_label_dir = os.path.join(dataset_dir, 'AppleA_Labels')
        apple_a_labels = os.listdir(apple_a_label_dir)
        apple_b_dir = os.path.join(dataset_dir, 'AppleB')
        apple_b_images = os.listdir(apple_b_dir)
        apple_b_label_dir = os.path.join(dataset_dir, 'AppleB_Labels')
        apple_b_labels = os.listdir(apple_b_label_dir)

        # Map image filenames with their corresponding labels.
        fname_map_a, fname_map_b = {}, {}
        for fname in apple_a_images:
            fname_id = str(int(float(
                os.path.splitext(fname)[0].split('_')[-1]))) + ".png"
            if fname_id in apple_a_labels:
                fname_map_a[os.path.join(apple_a_dir, fname)] \
                    = os.path.join(apple_a_label_dir, fname_id)
        for fname in apple_b_images:
            fname_id = str(int(float(
                os.path.splitext(fname)[0].split('_')[-1]))) + ".png"
            if fname_id in apple_b_labels:
                fname_map_b[os.path.join(apple_b_dir, fname)] \
                    = os.path.join(apple_b_label_dir, fname_id)

        # Process and move the images.
        processed_dir = os.path.join(
            self.data_processed_dir, dataset_name)
        os.makedirs(processed_dir, exist_ok = True)
        processed_image_dir = os.path.join(processed_dir, 'images')
        os.makedirs(processed_image_dir, exist_ok = True)
        processed_annotation_dir = os.path.join(processed_dir, 'annotations')
        os.makedirs(processed_annotation_dir, exist_ok = True)
        for image_path, label_path in tqdm(
                fname_map_a.items(), desc = "Processing Part A", file = sys.stdout):
            image = cv2.resize(cv2.imread(image_path), (2074, 1382))
            label = cv2.resize(cv2.imread(label_path), (2074, 1382)) // 255
            label_path = os.path.basename(label_path)
            out_image_path = os.path.join(processed_image_dir, label_path)
            out_label_path = os.path.join(processed_annotation_dir, label_path)
            cv2.imwrite(out_image_path.replace('.png', '.jpg'), image)
            cv2.imwrite(out_label_path, label)
        for image_path, label_path in tqdm(
                fname_map_b.items(), desc = "Processing Part B", file = sys.stdout):
            image = cv2.resize(cv2.imread(image_path), (2074, 1382))
            label = cv2.resize(cv2.imread(label_path), (2074, 1382)) // 255
            label_path = os.path.basename(label_path)
            out_image_path = os.path.join(processed_image_dir, label_path)
            out_label_path = os.path.join(processed_annotation_dir, label_path)
            cv2.imwrite(out_image_path.replace('.png', '.jpg'), image)
            cv2.imwrite(out_label_path, label)

    def sugarbeet_weed_segmentation(self, dataset_name):
        # Get all of the relevant data
        dataset_dir = os.path.join(self.data_original_dir, dataset_name)
        train_dir = os.path.join(dataset_dir, 'train')
        train_images = sorted(get_file_list(train_dir))
        annotation_dir = os.path.join(dataset_dir, 'trainannot') # noqa
        annotation_images = sorted(get_file_list(annotation_dir))

        # Move the images to the new directory
        move_segmentation_dataset(
            self.data_processed_dir, dataset_name, train_images,
            annotation_images, train_dir, annotation_dir)

    def carrot_weeds_germany(self, dataset_name):
        # Get all of the relevant data.
        dataset_dir = os.path.join(self.data_original_dir, dataset_name)
        train_dir = os.path.join(dataset_dir, 'images')
        train_images = sorted(get_file_list(train_dir))
        annotation_dir = os.path.join(dataset_dir, 'annotations')
        annotation_images = sorted(get_file_list(annotation_dir, ext = 'png'))

        # Move the images to the new directory.
        def _annotation_preprocess_fn(annotation_path, out_path):
            an_img = cv2.cvtColor(cv2.imread(annotation_path), cv2.COLOR_BGR2RGB)
            crop, weed = (0, 255, 0), (255, 0, 0)
            out_annotation = np.zeros(shape = an_img.shape[:-1])
            crop_indices = np.stack(np.where(np.all(an_img == crop, axis = -1))).T
            weed_indices = np.stack(np.where(np.all(an_img == weed, axis = -1))).T
            for indxs in crop_indices:
                out_annotation[indxs[0]][indxs[1]] = 1
            for indxs in weed_indices:
                out_annotation[indxs[0]][indxs[1]] = 2
            return cv2.imwrite(out_path, out_annotation.astype(np.int8))
        move_segmentation_dataset(
            self.data_processed_dir, dataset_name, train_images,
            annotation_images, train_dir, annotation_dir,
            annotation_preprocess_fn = _annotation_preprocess_fn
        )

    def apple_segmentation_minnesota(self, dataset_name):
        # Get all of the relevant data.
        dataset_dir = os.path.join(self.data_original_dir, dataset_name)
        train_dir = os.path.join(dataset_dir, 'train', 'images')
        train_images = sorted(get_file_list(train_dir))
        masks_dir = os.path.join(dataset_dir, 'train', 'masks')
        mask_images = sorted(get_file_list(masks_dir))

        # Move the images to the new directory.
        def _annotation_preprocess_fn(annotation_path, out_path):
            mask = cv2.imread(annotation_path, cv2.IMREAD_GRAYSCALE)
            ids = np.unique(mask)[1:]
            masks = mask == ids[:, np.newaxis, np.newaxis]
            masks = masks.astype(np.int32)
            if len(masks) == 1:
                mask = mask
            elif len(masks) >= 2:
                mask = np.logical_or(masks[0], masks[1])
                if len(masks) > 2:
                    for mask_ in masks[2:]:
                        mask = np.logical_or(mask, mask_)
            mask = mask.astype(np.int32)
            return cv2.imwrite(out_path, mask)
        move_segmentation_dataset(
            self.data_processed_dir, dataset_name, train_images,
            mask_images, train_dir, masks_dir,
            annotation_preprocess_fn = _annotation_preprocess_fn
        )

    def rice_seedling_segmentation(self, dataset_name, fix = False):
        # Re-mapping labels to remove the `Background` class.
        if fix:
            data_dir = os.path.join(self.data_original_dir, dataset_name)
            annotations = sorted([
                os.path.join(data_dir, 'annotations', i)
                for i in os.listdir(os.path.join(data_dir, 'annotations'))])
            os.makedirs(os.path.join(data_dir, 'new_annotations'))

            # Create the remap.
            for annotation in tqdm(annotations):
                a = cv2.imread(annotation)
                a[a == 2] = 0
                a[a == 3] = 2
                cv2.imwrite(os.path.join(
                    data_dir, 'new_annotations', os.path.basename(annotation)), a)
            return

        # Get all of the relevant data.
        data_dir = os.path.join(self.data_original_dir, dataset_name)
        images = sorted(glob.glob(os.path.join(data_dir, 'image_*.jpg')))
        labels = sorted(glob.glob(os.path.join(data_dir, 'Label_*.png')))
        images = [os.path.basename(p) for p in images]
        labels = [os.path.basename(p) for p in labels]

        # Move the images to the new directory.
        move_segmentation_dataset(
            self.data_processed_dir, dataset_name,
            images, labels, data_dir, data_dir
        )

    def sugarcane_damage_usa(self, dataset_name):
        pass

    def soybean_weed_uav_brazil(self, dataset_name):
        pass

    def plant_village_classification(self, dataset_name):
        pass

    def autonomous_greenhouse_regression(self, dataset_name):
        # Get all of the data paths.
        dataset_dir = os.path.join(self.data_original_dir, dataset_name)
        image_dir = os.path.join(dataset_dir, 'RGBImages')
        depth_dir = os.path.join(dataset_dir, 'DepthImages')
        with open(os.path.join(dataset_dir, 'dataset.json'), 'r') as f:
            contents = json.load(f)

        # Construct the output annotation JSON file.
        out = []
        for sample in contents['labels'].values():
            out.append({
                'image': sample['rgb_image_path'],
                'depth_image': sample['depth_image_path'],
                'outputs': {
                    'regression': sample['regression_outputs'],
                    'classification': sample['classification_outputs']['Variety']
                }
            })

        # Copy the images over.
        out_dir = os.path.join(self.data_processed_dir, dataset_name)
        out_image_dir = os.path.join(out_dir, 'images')
        os.makedirs(out_image_dir, exist_ok = True)
        out_depth_dir = os.path.join(out_dir, 'depth_images')
        os.makedirs(out_depth_dir, exist_ok = True)
        for image in tqdm(os.listdir(image_dir),
                          desc = "Moving Images", file = sys.stdout):
            shutil.copyfile(os.path.join(image_dir, image),
                            os.path.join(out_image_dir, image))
        for depth in tqdm(os.listdir(depth_dir),
                          desc = "Moving Depth Images", file = sys.stdout):
            shutil.copyfile(os.path.join(depth_dir, depth),
                            os.path.join(out_depth_dir, depth))

        # Save the annotation file.
        with open(os.path.join(out_dir, 'annotations.json'), 'w') as f:
            json.dump(out, f)
    
    def guava_disease_pakistan(self, dataset_name):
        # Get all of the images.
        dataset_dir = os.path.join(self.data_original_dir, dataset_name)
        classes = os.listdir(dataset_dir)
        all_images = []
        for cls in classes:
            all_images.extend([
                os.path.join(dataset_dir, cls, i)
                for i in os.listdir(os.path.join(dataset_dir, cls))])

        # Resize all of the images.
        out_dir = os.path.join(self.data_processed_dir, dataset_name)
        os.makedirs(out_dir, exist_ok = True)
        for cls in classes:
            os.makedirs(os.path.join(out_dir, cls), exist_ok = True)
        for image in tqdm(all_images, 'Resizing Images'):
            out_image = image.replace('/original/', '/processed/')
            im = cv2.imread(image, cv2.IMREAD_UNCHANGED)
            im = cv2.resize(im, (im.shape[1] // 5, im.shape[0] // 5), cv2.INTER_LINEAR)
            cv2.imwrite(out_image, im)

    def apple_detection_spain(self, dataset_name):
        # resize the dataset
        resize = 1.0
<<<<<<< HEAD
=======

        # Read public_datasources.json to get class information
        datasource_file = os.path.join(os.path.dirname(__file__), "../_assets/public_datasources.json")
        with open(datasource_file) as f:
            data = json.load(f)
            category_info = data[dataset_name]['crop_types']
            labels_str = []
            labels_ids = []
            for info in category_info:
                labels_str.append(category_info[info])
                labels_ids.append(int(info))

            name_converter = dict(zip(["Poma"], ["apple"]))  # src -> dst
            label2id = dict(zip(labels_str, labels_ids))

        dataset_dir = os.path.join(self.data_original_dir, dataset_name)
        ann_dir = os.path.join(dataset_dir, "preprocessed data/square_annotations1")

        # Get image file and xml file
        all_files = get_file_list(ann_dir)
        anno_files = [os.path.join(ann_dir, x) for x in all_files if "xml" in x]
        img_files = [x.replace(".xml", "hr.jpg").replace("square_annotations1", "images") for x in anno_files]

        # Process annotation files
        save_dir_anno = os.path.join(self.data_processed_dir, dataset_name, 'annotations')
        create_dir(save_dir_anno)
        output_json_file = os.path.join(save_dir_anno, 'instances.json')

        # Process image files
        output_img_path = os.path.join(self.data_processed_dir, dataset_name, 'images')
        create_dir(output_img_path)

        general_info = {
            "description": "KFuji RGB-DS database",
            "url": "http://www.grap.udl.cat/en/publications/KFuji_RGBDS_database.html",
            "version": "1.0",
            "year": 2018,
            "contributor": "Gené-Mola J, Vilaplana V, Rosell-Polo JR, Morros JR, Ruiz-Hidalgo J, Gregorio E",
            "date_created": "2018/10/19"
        }

        convert_xmls_to_cocojson(
            general_info,
            annotation_paths = anno_files,
            img_paths = img_files,
            label2id = label2id,
            name_converter = name_converter,
            output_jsonpath = output_json_file,
            output_imgpath = output_img_path,
            extract_num_from_imgid = True
        )

    def apple_detection_drone_brazil(self, dataset_name):
        # Get the data directory and rename it if necessary.
        dataset_dir = os.path.join(self.data_original_dir, dataset_name)
        if not os.path.exists(dataset_dir):
            fallback = os.path.join(self.data_original_dir,
                                    'thsant-add256-68d2f88') # noqa
            if os.path.exists(fallback):
                os.rename(fallback, dataset_dir)

        # Get all of the images which have valid annotations.
        with open(os.path.join(dataset_dir, 'all.json'), 'r') as f:
            original_annotations = json.load(f)
        valid_annotations = {k: v for k, v in
                             original_annotations.items() if v != []}

        # Construct the `images` part of the COCO JSON.
        image_coco = []
        image_id_map = {}
        image_dir = os.path.join(dataset_dir, 'images')
        for idx, image_name in tqdm(
                enumerate(valid_annotations.keys()),
                desc = "Parsing Images", total = len(valid_annotations)):
            height, width = cv2.imread(os.path.join(image_dir, image_name)).shape[:2]
            image_coco.append(
                {'file_name': image_name, 'height': height,
                 'width': width, 'id': idx})
            image_id_map[image_name] = idx

        # Construct the `annotations` part of the COCO JSON.
        annotation_idx = 0
        annotation_coco = []
        for image_name, annotation_list in valid_annotations.items():
            for annotation in annotation_list:
                # Coordinates are in form (center_x, center_y, radius). We convert
                # these to (top left x, top left y, width, height)
                x_c, y_c, r = annotation['cx'], annotation['cy'], annotation['r']
                x, y = x_c - r, y_c - r
                w = h = r * 2
                annotation_coco.append({
                    'area': w * h, 'iscrowd': 0, 'bbox': [x, y, w, h],
                    'category_id': 1, 'ignore': 0, 'segmentation': 0,
                    'image_id': image_id_map[image_name], 'id': annotation_idx})
                annotation_idx += 1

        # Set up the annotation dictionary.
        category_info = [{'supercategory': 'none', 'id': 1, 'name': 'apple'}]
        all_annotation_data = {
            "images": image_coco, "type": "instances",
            "annotations": annotation_coco, "categories": category_info,
            "info": {
                "description": "apple detection dataset with drone imagery",
                "url": "https://github.com/thsant/add256/tree/zenodo-1.0",
                "version": "1.0",
                "year": 2021,
                "contributor": "Thiago T. Santos and Luciano Gebler",
                "date_created": "2021/10/2021"
            }
        }

        # Recreate the dataset and zip it
        processed_dir = os.path.join(self.data_processed_dir, dataset_name)
        processed_img_dir = os.path.join(processed_dir, 'images')
        if os.path.exists(processed_dir):
            shutil.rmtree(processed_dir)
        os.makedirs(processed_dir, exist_ok = True)
        os.makedirs(processed_img_dir, exist_ok = True)
        for path in tqdm(valid_annotations.keys(), desc = "Moving Images"):
            full_path = os.path.join(image_dir, path)
            shutil.copyfile(full_path, os.path.join(
                processed_img_dir, os.path.basename(path)))
        with open(os.path.join(processed_dir, 'annotations.json'), 'w') as f:
            json.dump(all_annotation_data, f)
    
    def plant_doc_classification(self, dataset_name):
        category_info = self.data_sources[dataset_name]['classes']

        # paths to original files
        dataset_dir = os.path.join(self.data_original_dir, dataset_name)
        train_dir = os.path.join(dataset_dir, "train")
        test_dir = os.path.join(dataset_dir, "test")

        # make output dir
        output = os.path.join(self.data_processed_dir, dataset_name)
        os.makedirs(output)

        for key in category_info:
          category = category_info[key]
          
          # make output dir for each crop type
          output_catg_dir = os.path.join(output, category)
          os.makedirs(output_catg_dir)

          # put train and test images of same category into same folder
          train_catg_dir = os.path.join(train_dir, category)
          test_catg_dir = os.path.join(test_dir, category)

          for img_name in get_file_list(train_catg_dir):
            img = os.path.join(train_catg_dir, img_name)
            shutil.copyfile(img, os.path.join(output_catg_dir, img_name))

          if os.path.exists(test_catg_dir):
            for img_name in get_file_list(test_catg_dir):
              img = os.path.join(test_catg_dir, img_name)
              shutil.copyfile(img, os.path.join(output_catg_dir, img_name))

    def plant_doc_detection(self, dataset_name):
        # Read public_datasources.json to get class information
        category_info = self.data_sources[dataset_name]['classes']
        labels_str = []
        labels_ids = []
        for info in category_info:
            labels_str.append(category_info[info])
            labels_ids.append(int(info))

        label2id = dict(zip(labels_str, labels_ids))

         # Get paths to xml(annotation) files
        dataset_dir = os.path.join(self.data_original_dir, dataset_name)
        train_dir = os.path.join(dataset_dir, "TRAIN")
        test_dir = os.path.join(dataset_dir, "TEST")

        train_files = get_file_list(train_dir)
        test_files = get_file_list(test_dir)
        
        anno_files = [os.path.join(train_dir, ann_file) for ann_file in train_files if "xml" in ann_file]
        anno_files += [os.path.join(test_dir, ann_file) for ann_file in test_files if "xml" in ann_file]
        
        # Get paths to image files
        img_files = [os.path.join(train_dir, img) for img in train_files if "xml" not in img]
        img_files += [os.path.join(test_dir, img) for img in test_files if "xml" not in img]

        # Remove all images without annotations and make a list only containing annotations with images
        valid_image_files = [] 
        valid_anno_files = [] 
        for img_file in img_files:
          anno_file = img_file.rsplit(".", 1)[0] + ".xml" #replace extension with xml to get image's annotation file
          if anno_file in anno_files:
            valid_image_files.append(img_file) # add all images that have a corresponding annotation file
            valid_anno_files.append(anno_file) # add all annotation files that are referenced by an image
        
        # Define path to processed annotation files
        output_json_file = os.path.join(
            self.data_processed_dir, dataset_name, 'annotations.json')

        # Create directory for processed image files
        output_img_path = os.path.join(
            self.data_processed_dir, dataset_name, 'images')
        create_dir(output_img_path)

        general_info = {
            "description": "Plant Doc Object Detection Dataset",
            "url": "https://github.com/pratikkayal/PlantDoc-Object-Detection-Dataset",
            "version": "1.0",
            "year": 2019,
            "contributor": "Davinder Singh, Naman Jain, Pranjali Jain, Pratik Kayal, Sudhakar Kumawat, Nipun Batra",
            "date_created": "2019/10/15"
        }

        convert_xmls_to_cocojson(
            general_info,
            annotation_paths=valid_anno_files,
            img_paths=valid_image_files,
            label2id=label2id,
            name_converter = None,
            output_jsonpath=output_json_file,
            output_imgpath = output_img_path,
            extract_num_from_imgid=False
        )




>>>>>>> 94488957

        # Read public_datasources.json to get class information
        datasource_file = os.path.join(os.path.dirname(__file__), "../_assets/public_datasources.json")
        with open(datasource_file) as f:
            data = json.load(f)
            category_info = data[dataset_name]['crop_types']
            labels_str = []
            labels_ids = []
            for info in category_info:
                labels_str.append(category_info[info])
                labels_ids.append(int(info))

            name_converter = dict(zip(["Poma"], ["apple"]))  # src -> dst
            label2id = dict(zip(labels_str, labels_ids))

        dataset_dir = os.path.join(self.data_original_dir, dataset_name)
        ann_dir = os.path.join(dataset_dir, "preprocessed data/square_annotations1")

        # Get image file and xml file
        all_files = get_file_list(ann_dir)
        anno_files = [os.path.join(ann_dir, x) for x in all_files if "xml" in x]
        img_files = [x.replace(".xml", "hr.jpg").replace("square_annotations1", "images") for x in anno_files]

<<<<<<< HEAD
        # Process annotation files
        save_dir_anno = os.path.join(self.data_processed_dir, dataset_name, 'annotations')
        create_dir(save_dir_anno)
        output_json_file = os.path.join(save_dir_anno, 'instances.json')

        # Process image files
        output_img_path = os.path.join(self.data_processed_dir, dataset_name, 'images')
        create_dir(output_img_path)

        general_info = {
            "description": "KFuji RGB-DS database",
            "url": "http://www.grap.udl.cat/en/publications/KFuji_RGBDS_database.html",
            "version": "1.0",
            "year": 2018,
            "contributor": "Gené-Mola J, Vilaplana V, Rosell-Polo JR, Morros JR, Ruiz-Hidalgo J, Gregorio E",
            "date_created": "2018/10/19"
        }

        convert_xmls_to_cocojson(
            general_info,
            annotation_paths = anno_files,
            img_paths = img_files,
            label2id = label2id,
            name_converter = name_converter,
            output_jsonpath = output_json_file,
            output_imgpath = output_img_path,
            extract_num_from_imgid = True
        )

    def apple_detection_drone_brazil(self, dataset_name):
        # Get the data directory and rename it if necessary.
        dataset_dir = os.path.join(self.data_original_dir, dataset_name)
        if not os.path.exists(dataset_dir):
            fallback = os.path.join(self.data_original_dir,
                                    'thsant-add256-68d2f88') # noqa
            if os.path.exists(fallback):
                os.rename(fallback, dataset_dir)

        # Get all of the images which have valid annotations.
        with open(os.path.join(dataset_dir, 'all.json'), 'r') as f:
            original_annotations = json.load(f)
        valid_annotations = {k: v for k, v in
                             original_annotations.items() if v != []}

        # Construct the `images` part of the COCO JSON.
        image_coco = []
        image_id_map = {}
        image_dir = os.path.join(dataset_dir, 'images')
        for idx, image_name in tqdm(
                enumerate(valid_annotations.keys()),
                desc = "Parsing Images", total = len(valid_annotations)):
            height, width = cv2.imread(os.path.join(image_dir, image_name)).shape[:2]
            image_coco.append(
                {'file_name': image_name, 'height': height,
                 'width': width, 'id': idx})
            image_id_map[image_name] = idx

        # Construct the `annotations` part of the COCO JSON.
        annotation_idx = 0
        annotation_coco = []
        for image_name, annotation_list in valid_annotations.items():
            for annotation in annotation_list:
                # Coordinates are in form (center_x, center_y, radius). We convert
                # these to (top left x, top left y, width, height)
                x_c, y_c, r = annotation['cx'], annotation['cy'], annotation['r']
                x, y = x_c - r, y_c - r
                w = h = r * 2
                annotation_coco.append({
                    'area': w * h, 'iscrowd': 0, 'bbox': [x, y, w, h],
                    'category_id': 1, 'ignore': 0, 'segmentation': 0,
                    'image_id': image_id_map[image_name], 'id': annotation_idx})
                annotation_idx += 1

        # Set up the annotation dictionary.
        category_info = [{'supercategory': 'none', 'id': 1, 'name': 'apple'}]
        all_annotation_data = {
            "images": image_coco, "type": "instances",
            "annotations": annotation_coco, "categories": category_info,
            "info": {
                "description": "apple detection dataset with drone imagery",
                "url": "https://github.com/thsant/add256/tree/zenodo-1.0",
                "version": "1.0",
                "year": 2021,
                "contributor": "Thiago T. Santos and Luciano Gebler",
                "date_created": "2021/10/2021"
            }
        }

        # Recreate the dataset and zip it
        processed_dir = os.path.join(self.data_processed_dir, dataset_name)
        processed_img_dir = os.path.join(processed_dir, 'images')
        if os.path.exists(processed_dir):
            shutil.rmtree(processed_dir)
        os.makedirs(processed_dir, exist_ok = True)
        os.makedirs(processed_img_dir, exist_ok = True)
        for path in tqdm(valid_annotations.keys(), desc = "Moving Images"):
            full_path = os.path.join(image_dir, path)
            shutil.copyfile(full_path, os.path.join(
                processed_img_dir, os.path.basename(path)))
        with open(os.path.join(processed_dir, 'annotations.json'), 'w') as f:
            json.dump(all_annotation_data, f)

if __name__ == '__main__':
    # Initialize program arguments.
    ap = argparse.ArgumentParser()
    ap.add_argument("--data_dir", type = str, default = '../../data',
                    help = "The directory containing two sub-directories, "
                           "`original` and `processed`, with the data.")
    ap.add_argument("--dataset", type = str,
                    help = "The dataset to process.")
    args = ap.parse_args()

    # Execute the preprocessing.
    p = PublicDataPreprocessor(os.path.abspath(args.data_dir))
    p.preprocess(args.dataset)
=======
>>>>>>> 94488957
<|MERGE_RESOLUTION|>--- conflicted
+++ resolved
@@ -14,10 +14,8 @@
 
 """
 Preprocessing code for AgML public data sources.
-
 This file stores the preprocessing code used to preprocess a public
 dataset when added to AgML's public data sources.
-
 If you want to use this preprocessing code, run `pip install agml[dev]`
 to install the necessary preprocessing packages.
 """
@@ -34,16 +32,14 @@
 import pandas as pd
 
 from PIL import Image
-import albumentations as A
 
 from agml.utils.logging import tqdm
 from agml.utils.io import create_dir, nested_dir_list, get_dir_list, get_file_list
 from agml.utils.data import load_public_sources
 from agml._internal.process_utils import (
     read_txt_file, get_image_info, get_label2id,
-    convert_bbox_to_coco, get_coco_annotation_from_obj, convert_xmls_to_cocojson,
-    mask_annotation_per_bbox, move_segmentation_dataset,
-    create_sub_masks, create_sub_mask_annotation_per_bbox
+    convert_bbox_to_coco, get_coco_annotation_from_obj,
+    convert_xmls_to_cocojson, move_segmentation_dataset,
 )
 
 
@@ -56,26 +52,23 @@
         The directory with a folder `original` and `processed` to hold
         the original and processed datasets, respectively.
     """
+
     def __init__(self, data_dir):
         self.data_dir = os.path.abspath(data_dir)
         self.data_original_dir = os.path.join(self.data_dir, 'original')
         self.data_processed_dir = os.path.join(self.data_dir, 'processed')
         self.data_sources = load_public_sources()
 
-    def preprocess(self, dataset_name, *args, **kwargs):
+    def preprocess(self, dataset_name):
         """Preprocesses the provided dataset.
-
         Parameters
         ----------
         dataset_name : str
             name of dataset to preprocess
         """
-        meth = getattr(self, dataset_name)
-        if args is not None and kwargs is not None:
-            return meth(dataset_name, *args, **kwargs)
-        meth(dataset_name)
-        
-    def bean_disease_uganda(self, dataset_name):    
+        getattr(self, dataset_name)(dataset_name)
+
+    def bean_disease_uganda(self, dataset_name):
         # Get the dataset classes and paths
         base_path = os.path.join(self.data_original_dir, dataset_name)
         dirs = ['train', 'validation', 'test']
@@ -178,133 +171,12 @@
             anno_data_all, label2id, output_json_file,
             output_img_path, general_info)
 
-    def apple_detection_usa(self, dataset_name, fix = False, resize_annotations = False):
-        # Just a quick fix to clip over-sized bounding boxes.
-        if fix:
-            # Load in the annotations.
-            dataset_dir = os.path.join(self.data_original_dir, dataset_name)
-            with open(os.path.join(dataset_dir, 'annotations.json'), 'r') as f:
-                annotations = json.load(f)
-
-            # Get the images and all of their heights/widths.
-            images = annotations['images']
-            image_id_content_map = {}
-            for image in images:
-                image_id_content_map[image['id']] = (image['height'], image['width'])
-
-            # Load all of the annotations.
-            new_annotations = []
-            for a in annotations['annotations']:
-                new_a = a.copy()
-                height, width = image_id_content_map[a['image_id']]
-                (x, y, w, h) = a['bbox']
-                x1, y1, x2, y2 = x, y, x + w, y + h
-                x1 = np.clip(x1, 0, width)
-                x2 = np.clip(x2, 0, width)
-                y1 = np.clip(y1, 0, height)
-                y2 = np.clip(y2, 0, height)
-                new_a['bbox'] = [int(i) for i in [x1, y1, x2 - x1, y2 - y1]]
-                new_annotations.append(new_a)
-
-            # Save the annotations.
-            annotations['annotations'] = new_annotations
-            with open(os.path.join(dataset_dir, 'annotations.json'), 'w') as f:
-                json.dump(annotations, f)
-            return
-
-        # Resize the images in the dataset.
-        if resize_annotations:
-            # Load in the annotations.
-            dataset_dir = os.path.join(self.data_original_dir, dataset_name)
-            with open(os.path.join(dataset_dir, 'annotations.json'), 'r') as f:
-                annotations = json.load(f)
-
-            # Get the images and all of their heights/widths.
-            images = annotations['images']
-
-            # Load all of the bounding boxes corresponding to the image.
-            bboxes_per_image_id = {}
-            categories_per_image_id = {}
-            for annotation in annotations['annotations']:
-                if annotation['image_id'] not in bboxes_per_image_id.keys():
-                    bboxes_per_image_id[annotation['image_id']] = [annotation['bbox']]
-                    categories_per_image_id[annotation['image_id']] = [annotation['category_id']]
-                else:
-                    bboxes_per_image_id[annotation['image_id']].append(annotation['bbox'])
-                    categories_per_image_id[annotation['image_id']].append(annotation['category_id'])
-
-            # Resize all images to a fair size.
-            out_image_coco = []
-            processed_bboxes_per_image_id = {}
-            processed_areas_per_image_id = {}
-            processed_dir = os.path.join(self.data_processed_dir, dataset_name)
-            out_image_dir = os.path.join(processed_dir, 'images')
-            os.makedirs(out_image_dir, exist_ok = True)
-            for image in tqdm(images, desc = "Processing Images"):
-                # Get the factor by which to reduce the image size.
-                if image['height'] == 3968:
-                    dividing_factor = 4
-                elif image['height'] == 1992:
-                    dividing_factor = 3
-                else:
-                    dividing_factor = 1.5
-
-                # Load in the image and apply transforms.
-                h_n = int(image['height'] // dividing_factor)
-                w_n = int(image['width'] // dividing_factor)
-                image_path = os.path.join(dataset_dir, 'images', image['file_name'])
-                tfm = A.Compose(
-                    [A.Resize(height = h_n, width = w_n)],
-                    bbox_params = A.BboxParams(format = "coco", min_area = 0,
-                                               min_visibility = 0, label_fields = ['labels']))
-                sample = {'image': cv2.imread(image_path),
-                          'bboxes': bboxes_per_image_id[image['id']],
-                          'labels': categories_per_image_id[image['id']]}
-                sample = tfm(**sample)
-
-                # Extract the processed bounding boxes and labels.
-                out_image = sample['image']
-                out_bboxes = np.array(sample['bboxes']).astype(np.int32).tolist()
-                processed_bboxes_per_image_id[image['id']] = out_bboxes
-                processed_areas_per_image_id[image['id']] = [
-                    b[2] * b[3] for b in out_bboxes]
-
-                # Save the output image.
-                out_image_path = os.path.join(out_image_dir, image['file_name'])
-                if not os.path.exists(out_image_path):
-                    cv2.imwrite(out_image_path, out_image)
-
-                # Update the COCO JSON with the image.
-                new_coco = image.copy()
-                new_coco['height'], new_coco['width'] = h_n, w_n
-                out_image_coco.append(new_coco)
-
-            # Create the output COCO JSON dictionary for the annotations.
-            num = 0
-            new_annotations = []
-            for (idx, bboxes), (_, areas) in zip(
-                    processed_bboxes_per_image_id.items(),
-                    processed_areas_per_image_id.items()):
-                for bbox, area in zip(bboxes, areas):
-                    new_annotations.append({
-                        'bbox': bbox, 'area': area, 'iscrowd': 0,
-                        'ignore': 0, 'segmentation': [], 'image_id': idx,
-                        'id': num, 'category_id': 1})
-                    num += 1
-
-            # Save the processed COCO JSON annotations.
-            out_coco = annotations.copy()
-            out_coco['images'] = out_image_coco
-            out_coco['annotations'] = new_annotations
-            with open(os.path.join(processed_dir, 'annotations.json'), 'w') as f:
-                json.dump(out_coco, f)
-            return
-
+    def apple_detection_usa(self, dataset_name):
         # resize the dataset
         resize = 1.0
 
         # Read public_datasources.json to get class information
-        category_info = self.data_sources[dataset_name]['classes']
+        category_info = self.data_sources[dataset_name]['crop_types']
         labels_str = []
         labels_ids = []
         for info in category_info:
@@ -322,17 +194,19 @@
 
         # do tasks along folders
         anno_data_all = []
+        img_ids = []
+        bbox_ids = []
         for folder in plant_folders:
             # Get image file and xml file
-            full_path = os.path.join(obj_Detection_data,folder)
+            full_path = os.path.join(obj_Detection_data, folder)
             all_files = get_file_list(full_path)
             anno_files = [x for x in all_files if "txt" in x]
             for anno_file in anno_files:
                 anno_line = []
                 anno_path = os.path.join(full_path, anno_file)
                 # Opening annotation file
-                anno_data = read_txt_file(anno_path, delimiter=',')[0]
-                
+                anno_data = read_txt_file(anno_path, delimiter = ',')
+
                 for i, anno in enumerate(anno_data):
                     new_anno = [os.path.join(dataset_dir, anno_data[i][0])]
                     # Add bbox count
@@ -341,16 +215,16 @@
                     new_anno.append(str(bbox_cnt))
                     for idx in range(bbox_cnt):
                         xmin = int(anno[1 + 4 * idx])
-                        ymin = int(anno[1 + 4 * idx+1])
-                        w = int(anno[1 + 4 * idx+2])
-                        h = int(anno[1 + 4 * idx+3])
+                        ymin = int(anno[1 + 4 * idx + 1])
+                        w = int(anno[1 + 4 * idx + 2])
+                        h = int(anno[1 + 4 * idx + 3])
 
                         new_anno.append(str(xmin))  # xmin
                         new_anno.append(str(ymin))  # ymin
                         new_anno.append(str(xmin + w))  # xmax
                         new_anno.append(str(ymin + h))  # ymax
-                        new_anno.append(str(1)) # label
-                    anno_data[i] = new_anno                      
+                        new_anno.append(str(1))  # label
+                    anno_data[i] = new_anno
                 anno_data_all += anno_data
 
         # Process annotation files
@@ -376,60 +250,10 @@
             output_json_file,
             output_img_path,
             general_info, None, None,
-            get_label_from_folder=False,
-            resize=resize, add_foldername=True)
-
-    def mango_detection_australia(self, dataset_name, fix = False):
-        # Just a quick fix to update the IDs in the dataset.
-        if fix:
-            dataset_dir = os.path.join(self.data_original_dir, dataset_name)
-
-            # Load in the existing COCO JSON annotation file, and get all
-            # of the images and annotations (with their corresponding IDs).
-            with open(os.path.join(dataset_dir, 'annotations.json'), 'r') as f:
-                coco = json.load(f)
-            images = coco['images']
-            annotations = coco['annotations']
-
-            # Drop all of the duplicate IDs and their corresponding annotations.
-            ids = [i['id'] for i in images]
-            ids, counts = np.unique(ids, return_counts = True)
-            ids = np.delete(ids, np.where(counts > 1))
-
-            # Re-create the image and annotation lists without these IDs.
-            new_image_coco = []
-            valid_images = []
-            for image_coco in images:
-                if image_coco['id'] not in ids:
-                    continue
-                new_image_coco.append(image_coco)
-                valid_images.append(image_coco['file_name'])
-
-            new_annotation_coco = []
-            for a_coco in annotations:
-                if a_coco['image_id'] not in ids:
-                    continue
-                new_annotation_coco.append(a_coco)
-
-            new_coco = coco.copy()
-            new_coco['images'] = new_image_coco
-            new_coco['annotations'] = new_annotation_coco
-
-            # Move over all of the valid images.
-            out_dir = os.path.join(self.data_processed_dir, 'mango_detection_australia')
-            image_dir = os.path.join(out_dir, 'images')
-            os.makedirs(image_dir, exist_ok = True) # will by default make the parent dir
-
-            for image in tqdm(valid_images, desc = "Moving Images"):
-                exist_image_path = os.path.join(dataset_dir, 'images', image)
-                out_image_path = os.path.join(image_dir, image)
-                shutil.copyfile(exist_image_path, out_image_path)
-
-            # Save the annotations.
-            with open(os.path.join(out_dir, 'annotations.json'), 'w') as f:
-                json.dump(new_coco, f)
-            return
-
+            get_label_from_folder = False,
+            resize = resize, add_foldername = True)
+
+    def mango_detection_australia(self, dataset_name):
         # resize the dataset
         resize = 1.0
 
@@ -445,7 +269,7 @@
                 labels_str.append(category_info[info])
                 labels_ids.append(int(info))
 
-            name_converter = dict(zip(["M"], ["mango"])) # src -> dst
+            name_converter = dict(zip(["M"], ["mango"]))  # src -> dst
             label2id = dict(zip(labels_str, labels_ids))
 
         dataset_dir = os.path.join(self.data_original_dir, dataset_name)
@@ -478,98 +302,88 @@
             "date_created": "2019/02/25"
         }
 
-        # Convert the XML files to COCO JSON.
         convert_xmls_to_cocojson(
             general_info,
-            annotation_paths=anno_files,
-            img_paths=img_files,
-            label2id=label2id,
+            annotation_paths = anno_files,
+            img_paths = img_files,
+            label2id = label2id,
             name_converter = name_converter,
-            output_jsonpath=output_json_file,
+            output_jsonpath = output_json_file,
             output_imgpath = output_img_path,
-            extract_num_from_imgid=True
+            extract_num_from_imgid = True
         )
 
-
     def cotton_seedling_counting(self, dataset_name):
-       # Get all of the relevant data
-       dataset_dir = os.path.join(self.data_original_dir, dataset_name)
-       image_dir = os.path.join(dataset_dir, 'Images')
-       images = sorted([os.path.join(image_dir, i) for i in os.listdir(image_dir)])
-       with open(os.path.join(dataset_dir, 'Images.json'), 'r') as f:
-           annotations = json.load(f)
-
-       # Get all of the unique labels
-       labels = []
-       for label_set in annotations['frames'].values():
-           for individual_set in label_set:
-               labels.extend(individual_set['tags'])
-       labels = np.unique(labels).tolist()
-       label2id = get_label2id(labels) # noqa
-
-       # Extract all of the bounding boxes and images
-       image_data = []
-       annotation_data = []
-       valid_paths = [] # some paths are not in the annotations, track the ones which are
-       for indx, (img_path, annotation) in enumerate(
-               zip(tqdm(images, file = sys.stdout, desc = "Generating Data"),
-                   annotations['frames'].values())):
-           image_content = cv2.imread(img_path, cv2.IMREAD_UNCHANGED)
-           height, width = image_content.shape[:2]
-           image_data.append({
-               'file_name': os.path.basename(img_path),
-               'height': height,
-               'width': width,
-               'id': indx + 1})
-           valid_paths.append(img_path)
-           for a_set in annotation:
-               x1, y1 = a_set['x1'], a_set['y1']
-               width, height = a_set['width'], a_set['height']
-               category_id = label2id[a_set['tags'][0]]
-               annotation_data.append({
-                   'bbox': [x1, y1, width, height],
-                   'area': width * height,
-                   'image_id': indx + 1,
-                   'iscrowd': 0,
-                   'category_id': category_id,
-                   'ignore': 0,
-                   'segmentation': []  # This script is not for segmentation
-               })
-
-       # Set up the annotation dictionary
-       all_annotation_data = {
-           "images": [], "type": "instances",
-           "annotations": [], "categories": [],
-           "info": {
-               "description": "cotton seedling counting dataset",
-               "url": "https://figshare.com/s/616956f8633c17ceae9b",
-               "version": "1.0",
-               "year": 2019,
-               "contributor": "Yu Jiang",
-               "date_created": "2019/11/23"
-           }
-       }
-
-       # Populate the annotation dictionary
-       for label, label_id in label2id.items():
-           category_info = {'supercategory': 'none', 'id': label_id, 'name': label}
-           all_annotation_data['categories'].append(category_info)
-       all_annotation_data['images'] = image_data
-       all_annotation_data['annotations'] = annotation_data
-
-       # Recreate the dataset and zip it
-       processed_dir = os.path.join(self.data_processed_dir, dataset_name)
-       processed_img_dir = os.path.join(processed_dir, 'images')
-       if os.path.exists(processed_dir):
-           shutil.rmtree(processed_dir)
-       os.makedirs(processed_dir, exist_ok = True)
-       os.makedirs(processed_img_dir, exist_ok = True)
-       for path in images:
-           if path not in valid_paths:
-               continue
-           shutil.copyfile(path, os.path.join(processed_img_dir, os.path.basename(path)))
-       with open(os.path.join(processed_dir, 'annotations.json'), 'w') as f:
-           json.dump(all_annotation_data, f, indent = 4)
+        # Get all of the relevant data
+        dataset_dir = os.path.join(self.data_original_dir, dataset_name)
+        image_dir = os.path.join(dataset_dir, 'Images')
+        images = sorted([os.path.join(image_dir, i) for i in os.listdir(image_dir)])
+        with open(os.path.join(dataset_dir, 'Images.json'), 'r') as f:
+            annotations = json.load(f)
+
+        # Get all of the unique labels
+        labels = []
+        for label_set in annotations['frames'].values():
+            for individual_set in label_set:
+                labels.extend(individual_set['tags'])
+        labels = np.unique(labels).tolist()
+        label2id = get_label2id(labels)  # noqa
+
+        # Extract all of the bounding boxes and images
+        image_data = []
+        annotation_data = []
+        valid_paths = []  # some paths are not in the annotations, track the ones which are
+        for indx, (img_path, annotation) in enumerate(
+                zip(tqdm(images, file = sys.stdout, desc = "Generating Data"),
+                    annotations['frames'].values())):
+            image_data.append(get_image_info(img_path, indx))
+            valid_paths.append(img_path)
+            for a_set in annotation:
+                formatted_set = [
+                    a_set['x1'], a_set['y1'], a_set['x2'], a_set['y2'],
+                    label2id[a_set['tags'][0]]]
+                base_annotation_data = get_coco_annotation_from_obj(formatted_set, a_set['name'])
+                base_annotation_data['image_id'] = indx + 1
+                annotation_data.append(base_annotation_data)
+
+        # Set up the annotation dictionary
+        all_annotation_data = {
+            "images": [], "type": "instances",
+            "annotations": [], "categories": [],
+            "info": {
+                "description": "cotton seedling counting dataset",
+                "url": "https://figshare.com/s/616956f8633c17ceae9b",
+                "version": "1.0",
+                "year": 2019,
+                "contributor": "Yu Jiang",
+                "date_created": "2019/11/23"
+            }
+        }
+
+        # Populate the annotation dictionary
+        for label, label_id in label2id.items():
+            category_info = {'supercategory': 'none', 'id': label_id, 'name': label}
+            all_annotation_data['categories'].append(category_info)
+        all_annotation_data['images'] = image_data
+        all_annotation_data['annotations'] = annotation_data
+
+        # Recreate the dataset and zip it
+        processed_dir = os.path.join(self.data_processed_dir, dataset_name)
+        processed_img_dir = os.path.join(processed_dir, 'images')
+        if os.path.exists(processed_dir):
+            shutil.rmtree(processed_dir)
+        os.makedirs(processed_dir, exist_ok = True)
+        os.makedirs(processed_img_dir, exist_ok = True)
+        for path in images:
+            if path not in valid_paths:
+                continue
+            shutil.copyfile(path, os.path.join(processed_img_dir, os.path.basename(path)))
+        with open(os.path.join(processed_dir, 'annotations.json'), 'w') as f:
+            json.dump(all_annotation_data, f, indent = 4)
+
+        # Zip the dataset
+        shutil.make_archive(
+            processed_dir, "zip", os.path.dirname(processed_dir))
 
     def apple_flower_segmentation(self, dataset_name):
         # Get all of the relevant data.
@@ -630,7 +444,7 @@
         dataset_dir = os.path.join(self.data_original_dir, dataset_name)
         train_dir = os.path.join(dataset_dir, 'train')
         train_images = sorted(get_file_list(train_dir))
-        annotation_dir = os.path.join(dataset_dir, 'trainannot') # noqa
+        annotation_dir = os.path.join(dataset_dir, 'trainannot')  # noqa
         annotation_images = sorted(get_file_list(annotation_dir))
 
         # Move the images to the new directory
@@ -658,6 +472,7 @@
             for indxs in weed_indices:
                 out_annotation[indxs[0]][indxs[1]] = 2
             return cv2.imwrite(out_path, out_annotation.astype(np.int8))
+
         move_segmentation_dataset(
             self.data_processed_dir, dataset_name, train_images,
             annotation_images, train_dir, annotation_dir,
@@ -687,30 +502,14 @@
                         mask = np.logical_or(mask, mask_)
             mask = mask.astype(np.int32)
             return cv2.imwrite(out_path, mask)
+
         move_segmentation_dataset(
             self.data_processed_dir, dataset_name, train_images,
             mask_images, train_dir, masks_dir,
             annotation_preprocess_fn = _annotation_preprocess_fn
         )
 
-    def rice_seedling_segmentation(self, dataset_name, fix = False):
-        # Re-mapping labels to remove the `Background` class.
-        if fix:
-            data_dir = os.path.join(self.data_original_dir, dataset_name)
-            annotations = sorted([
-                os.path.join(data_dir, 'annotations', i)
-                for i in os.listdir(os.path.join(data_dir, 'annotations'))])
-            os.makedirs(os.path.join(data_dir, 'new_annotations'))
-
-            # Create the remap.
-            for annotation in tqdm(annotations):
-                a = cv2.imread(annotation)
-                a[a == 2] = 0
-                a[a == 3] = 2
-                cv2.imwrite(os.path.join(
-                    data_dir, 'new_annotations', os.path.basename(annotation)), a)
-            return
-
+    def rice_seedling_segmentation(self, dataset_name):
         # Get all of the relevant data.
         data_dir = os.path.join(self.data_original_dir, dataset_name)
         images = sorted(glob.glob(os.path.join(data_dir, 'image_*.jpg')))
@@ -771,7 +570,7 @@
         # Save the annotation file.
         with open(os.path.join(out_dir, 'annotations.json'), 'w') as f:
             json.dump(out, f)
-    
+
     def guava_disease_pakistan(self, dataset_name):
         # Get all of the images.
         dataset_dir = os.path.join(self.data_original_dir, dataset_name)
@@ -796,8 +595,6 @@
     def apple_detection_spain(self, dataset_name):
         # resize the dataset
         resize = 1.0
-<<<<<<< HEAD
-=======
 
         # Read public_datasources.json to get class information
         datasource_file = os.path.join(os.path.dirname(__file__), "../_assets/public_datasources.json")
@@ -855,7 +652,7 @@
         dataset_dir = os.path.join(self.data_original_dir, dataset_name)
         if not os.path.exists(dataset_dir):
             fallback = os.path.join(self.data_original_dir,
-                                    'thsant-add256-68d2f88') # noqa
+                                    'thsant-add256-68d2f88')  # noqa
             if os.path.exists(fallback):
                 os.rename(fallback, dataset_dir)
 
@@ -922,7 +719,7 @@
                 processed_img_dir, os.path.basename(path)))
         with open(os.path.join(processed_dir, 'annotations.json'), 'w') as f:
             json.dump(all_annotation_data, f)
-    
+
     def plant_doc_classification(self, dataset_name):
         category_info = self.data_sources[dataset_name]['classes']
 
@@ -936,24 +733,24 @@
         os.makedirs(output)
 
         for key in category_info:
-          category = category_info[key]
-          
-          # make output dir for each crop type
-          output_catg_dir = os.path.join(output, category)
-          os.makedirs(output_catg_dir)
-
-          # put train and test images of same category into same folder
-          train_catg_dir = os.path.join(train_dir, category)
-          test_catg_dir = os.path.join(test_dir, category)
-
-          for img_name in get_file_list(train_catg_dir):
-            img = os.path.join(train_catg_dir, img_name)
-            shutil.copyfile(img, os.path.join(output_catg_dir, img_name))
-
-          if os.path.exists(test_catg_dir):
-            for img_name in get_file_list(test_catg_dir):
-              img = os.path.join(test_catg_dir, img_name)
-              shutil.copyfile(img, os.path.join(output_catg_dir, img_name))
+            category = category_info[key]
+
+            # make output dir for each crop type
+            output_catg_dir = os.path.join(output, category)
+            os.makedirs(output_catg_dir)
+
+            # put train and test images of same category into same folder
+            train_catg_dir = os.path.join(train_dir, category)
+            test_catg_dir = os.path.join(test_dir, category)
+
+            for img_name in get_file_list(train_catg_dir):
+                img = os.path.join(train_catg_dir, img_name)
+                shutil.copyfile(img, os.path.join(output_catg_dir, img_name))
+
+            if os.path.exists(test_catg_dir):
+                for img_name in get_file_list(test_catg_dir):
+                    img = os.path.join(test_catg_dir, img_name)
+                    shutil.copyfile(img, os.path.join(output_catg_dir, img_name))
 
     def plant_doc_detection(self, dataset_name):
         # Read public_datasources.json to get class information
@@ -966,30 +763,30 @@
 
         label2id = dict(zip(labels_str, labels_ids))
 
-         # Get paths to xml(annotation) files
+        # Get paths to xml(annotation) files
         dataset_dir = os.path.join(self.data_original_dir, dataset_name)
         train_dir = os.path.join(dataset_dir, "TRAIN")
         test_dir = os.path.join(dataset_dir, "TEST")
 
         train_files = get_file_list(train_dir)
         test_files = get_file_list(test_dir)
-        
+
         anno_files = [os.path.join(train_dir, ann_file) for ann_file in train_files if "xml" in ann_file]
         anno_files += [os.path.join(test_dir, ann_file) for ann_file in test_files if "xml" in ann_file]
-        
+
         # Get paths to image files
         img_files = [os.path.join(train_dir, img) for img in train_files if "xml" not in img]
         img_files += [os.path.join(test_dir, img) for img in test_files if "xml" not in img]
 
         # Remove all images without annotations and make a list only containing annotations with images
-        valid_image_files = [] 
-        valid_anno_files = [] 
+        valid_image_files = []
+        valid_anno_files = []
         for img_file in img_files:
-          anno_file = img_file.rsplit(".", 1)[0] + ".xml" #replace extension with xml to get image's annotation file
-          if anno_file in anno_files:
-            valid_image_files.append(img_file) # add all images that have a corresponding annotation file
-            valid_anno_files.append(anno_file) # add all annotation files that are referenced by an image
-        
+            anno_file = img_file.rsplit(".", 1)[0] + ".xml"  # replace extension with xml to get image's annotation file
+            if anno_file in anno_files:
+                valid_image_files.append(img_file)  # add all images that have a corresponding annotation file
+                valid_anno_files.append(anno_file)  # add all annotation files that are referenced by an image
+
         # Define path to processed annotation files
         output_json_file = os.path.join(
             self.data_processed_dir, dataset_name, 'annotations.json')
@@ -1010,144 +807,15 @@
 
         convert_xmls_to_cocojson(
             general_info,
-            annotation_paths=valid_anno_files,
-            img_paths=valid_image_files,
-            label2id=label2id,
+            annotation_paths = valid_anno_files,
+            img_paths = valid_image_files,
+            label2id = label2id,
             name_converter = None,
-            output_jsonpath=output_json_file,
-            output_imgpath = output_img_path,
-            extract_num_from_imgid=False
-        )
-
-
-
-
->>>>>>> 94488957
-
-        # Read public_datasources.json to get class information
-        datasource_file = os.path.join(os.path.dirname(__file__), "../_assets/public_datasources.json")
-        with open(datasource_file) as f:
-            data = json.load(f)
-            category_info = data[dataset_name]['crop_types']
-            labels_str = []
-            labels_ids = []
-            for info in category_info:
-                labels_str.append(category_info[info])
-                labels_ids.append(int(info))
-
-            name_converter = dict(zip(["Poma"], ["apple"]))  # src -> dst
-            label2id = dict(zip(labels_str, labels_ids))
-
-        dataset_dir = os.path.join(self.data_original_dir, dataset_name)
-        ann_dir = os.path.join(dataset_dir, "preprocessed data/square_annotations1")
-
-        # Get image file and xml file
-        all_files = get_file_list(ann_dir)
-        anno_files = [os.path.join(ann_dir, x) for x in all_files if "xml" in x]
-        img_files = [x.replace(".xml", "hr.jpg").replace("square_annotations1", "images") for x in anno_files]
-
-<<<<<<< HEAD
-        # Process annotation files
-        save_dir_anno = os.path.join(self.data_processed_dir, dataset_name, 'annotations')
-        create_dir(save_dir_anno)
-        output_json_file = os.path.join(save_dir_anno, 'instances.json')
-
-        # Process image files
-        output_img_path = os.path.join(self.data_processed_dir, dataset_name, 'images')
-        create_dir(output_img_path)
-
-        general_info = {
-            "description": "KFuji RGB-DS database",
-            "url": "http://www.grap.udl.cat/en/publications/KFuji_RGBDS_database.html",
-            "version": "1.0",
-            "year": 2018,
-            "contributor": "Gené-Mola J, Vilaplana V, Rosell-Polo JR, Morros JR, Ruiz-Hidalgo J, Gregorio E",
-            "date_created": "2018/10/19"
-        }
-
-        convert_xmls_to_cocojson(
-            general_info,
-            annotation_paths = anno_files,
-            img_paths = img_files,
-            label2id = label2id,
-            name_converter = name_converter,
             output_jsonpath = output_json_file,
             output_imgpath = output_img_path,
-            extract_num_from_imgid = True
+            extract_num_from_imgid = False
         )
 
-    def apple_detection_drone_brazil(self, dataset_name):
-        # Get the data directory and rename it if necessary.
-        dataset_dir = os.path.join(self.data_original_dir, dataset_name)
-        if not os.path.exists(dataset_dir):
-            fallback = os.path.join(self.data_original_dir,
-                                    'thsant-add256-68d2f88') # noqa
-            if os.path.exists(fallback):
-                os.rename(fallback, dataset_dir)
-
-        # Get all of the images which have valid annotations.
-        with open(os.path.join(dataset_dir, 'all.json'), 'r') as f:
-            original_annotations = json.load(f)
-        valid_annotations = {k: v for k, v in
-                             original_annotations.items() if v != []}
-
-        # Construct the `images` part of the COCO JSON.
-        image_coco = []
-        image_id_map = {}
-        image_dir = os.path.join(dataset_dir, 'images')
-        for idx, image_name in tqdm(
-                enumerate(valid_annotations.keys()),
-                desc = "Parsing Images", total = len(valid_annotations)):
-            height, width = cv2.imread(os.path.join(image_dir, image_name)).shape[:2]
-            image_coco.append(
-                {'file_name': image_name, 'height': height,
-                 'width': width, 'id': idx})
-            image_id_map[image_name] = idx
-
-        # Construct the `annotations` part of the COCO JSON.
-        annotation_idx = 0
-        annotation_coco = []
-        for image_name, annotation_list in valid_annotations.items():
-            for annotation in annotation_list:
-                # Coordinates are in form (center_x, center_y, radius). We convert
-                # these to (top left x, top left y, width, height)
-                x_c, y_c, r = annotation['cx'], annotation['cy'], annotation['r']
-                x, y = x_c - r, y_c - r
-                w = h = r * 2
-                annotation_coco.append({
-                    'area': w * h, 'iscrowd': 0, 'bbox': [x, y, w, h],
-                    'category_id': 1, 'ignore': 0, 'segmentation': 0,
-                    'image_id': image_id_map[image_name], 'id': annotation_idx})
-                annotation_idx += 1
-
-        # Set up the annotation dictionary.
-        category_info = [{'supercategory': 'none', 'id': 1, 'name': 'apple'}]
-        all_annotation_data = {
-            "images": image_coco, "type": "instances",
-            "annotations": annotation_coco, "categories": category_info,
-            "info": {
-                "description": "apple detection dataset with drone imagery",
-                "url": "https://github.com/thsant/add256/tree/zenodo-1.0",
-                "version": "1.0",
-                "year": 2021,
-                "contributor": "Thiago T. Santos and Luciano Gebler",
-                "date_created": "2021/10/2021"
-            }
-        }
-
-        # Recreate the dataset and zip it
-        processed_dir = os.path.join(self.data_processed_dir, dataset_name)
-        processed_img_dir = os.path.join(processed_dir, 'images')
-        if os.path.exists(processed_dir):
-            shutil.rmtree(processed_dir)
-        os.makedirs(processed_dir, exist_ok = True)
-        os.makedirs(processed_img_dir, exist_ok = True)
-        for path in tqdm(valid_annotations.keys(), desc = "Moving Images"):
-            full_path = os.path.join(image_dir, path)
-            shutil.copyfile(full_path, os.path.join(
-                processed_img_dir, os.path.basename(path)))
-        with open(os.path.join(processed_dir, 'annotations.json'), 'w') as f:
-            json.dump(all_annotation_data, f)
 
 if __name__ == '__main__':
     # Initialize program arguments.
@@ -1162,5 +830,3 @@
     # Execute the preprocessing.
     p = PublicDataPreprocessor(os.path.abspath(args.data_dir))
     p.preprocess(args.dataset)
-=======
->>>>>>> 94488957
