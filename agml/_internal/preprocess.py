--- conflicted
+++ resolved
@@ -39,14 +39,9 @@
 from agml.utils.data import load_public_sources
 from agml._internal.process_utils import (
     read_txt_file, get_image_info, get_label2id,
-<<<<<<< HEAD
-    convert_bbox_to_coco, get_coco_annotation_from_obj,
-    convert_xmls_to_cocojson, move_segmentation_dataset,
-=======
     convert_bbox_to_coco, get_coco_annotation_from_obj, convert_xmls_to_cocojson,
     mask_annotation_per_bbox, move_segmentation_dataset,
     create_sub_masks, create_sub_mask_annotation_per_bbox, rgb2mask
->>>>>>> bd34f48d
 )
 
 
@@ -870,77 +865,27 @@
             output_imgpath = output_img_path,
             extract_num_from_imgid = False
         )
-        
-    def sugarbeet_weed_segmentation_europe(self, dataset_name):
-        dataset_dir = os.path.join(self.data_original_dir, dataset_name)
-        tiles_dir = os.path.join(dataset_dir, 'Tiles')
-        rgb_paths, r_paths, g_paths, b_paths, cir_paths, ndvi_paths, nir_paths, re_paths, binary_masks, rgb_masks = \
-        ['rgb-images'], ['images'], ['g-images'], ['b-images'], ['cir-images'], \
-        ['ndvi-images'], ['nir-images'], ['re-images'], ['binary_masks-images'], []
-
-        def getImages(root, files):
-          images = []
-          for file in sorted(files):
-              unique_name = root.split('/')[-3] + file
-              images.append([os.path.join(root, file), unique_name])
-          return images
-
-        # Get image paths for each type of image
-        for root, subdirs, files in os.walk(tiles_dir):
-          dir_ = root.split('/')[-1]
-          if dir_ == 'R':
-            r_paths.extend(getImages(root, files))
-          elif dir_ == 'G':
-            g_paths.extend(getImages(root, files))
-          elif dir_ == 'CIR':
-            cir_paths.extend(getImages(root, files))
-          elif dir_ == 'NDVI':
-            ndvi_paths.extend(getImages(root, files))
-          elif dir_ == 'NIR':
-            nir_paths.extend(getImages(root, files))
-          elif dir_ == 'RE':
-            re_paths.extend(getImages(root, files))
-          elif dir_ == 'mask':
-            for file in sorted(files):
-              unique_name = root.split('/')[-2] + file
-              binary_masks.append([os.path.join(root, file), unique_name])
-          elif dir_ == 'B':
-            b_paths.extend(getImages(root, files))
-          elif dir_ == 'RGB':
-            rgb_paths.extend(getImages(root, files))
-          elif dir_ == 'groundtruth':
-            for file in sorted(files):
-              if file.split('_')[-1] == 'color.png':
-                rgb_masks.append([os.path.join(root, file), file])
-
-        image_types = [rgb_paths, r_paths, g_paths, b_paths, cir_paths, ndvi_paths, nir_paths, re_paths, binary_masks]
-            
-        processed_dir = os.path.join(self.data_processed_dir, dataset_name)
-        os.makedirs(processed_dir, exist_ok = True)
-        processed_annotation_dir = os.path.join(processed_dir, 'annotations')
-        os.makedirs(processed_annotation_dir, exist_ok = True)
-
-<<<<<<< HEAD
+
     def wheat_head_counting(self, dataset_name):
         label2id = {"Wheat Head": 1}
         dataset_dir = os.path.join(self.data_original_dir, dataset_name)
         anno_files = [os.path.join(dataset_dir, 'competition_train.csv'), os.path.join(dataset_dir, 'competition_test.csv'), os.path.join(dataset_dir, 'competition_val.csv')]
-        
+
         annotations = []
         for anno_file in anno_files:
-          with open(anno_file, 'r') as file:
-              reader = csv.reader(file)
-              for row in reader:
-                  img_path = os.path.join(dataset_dir, "images", row[0])
-                  anno = [img_path]
-                  bboxs = row[1].split(";")
-                  anno.append(len(bboxs))
-                  for bbox in bboxs:
-                      if bbox != "no_box":
-                        bbox = bbox.split(" ")
-                        bbox.append("1")
-                        anno.append(bbox)
-                  annotations.append(anno)
+            with open(anno_file, 'r') as file:
+                reader = csv.reader(file)
+                for row in reader:
+                    img_path = os.path.join(dataset_dir, "images", row[0])
+                    anno = [img_path]
+                    bboxs = row[1].split(";")
+                    anno.append(len(bboxs))
+                    for bbox in bboxs:
+                        if bbox != "no_box":
+                            bbox = bbox.split(" ")
+                            bbox.append("1")
+                            anno.append(bbox)
+                    annotations.append(anno)
 
         # Define path to processed annotation files
         output_json_file = os.path.join(
@@ -949,7 +894,7 @@
         # Create directory for processed image files
         output_img_path = os.path.join(
             self.data_processed_dir, dataset_name, 'images')
-        create_dir(output_img_path) 
+        create_dir(output_img_path)
 
         general_info = {
             "description": "Global Wheat Head Detection (GWHD) dataset",
@@ -965,40 +910,108 @@
             output_img_path, general_info, resize=512/1024)
 
     def peachpear_flower_segmentation(self, dataset_name):
-      # Create processed directories 
-      processed_dir = os.path.join(self.data_processed_dir, dataset_name)
-      os.makedirs(processed_dir, exist_ok = True)
-      processed_image_dir = os.path.join(processed_dir, 'images')
-      os.makedirs(processed_image_dir, exist_ok = True)
-      processed_annotation_dir = os.path.join(processed_dir, 'annotations')
-      os.makedirs(processed_annotation_dir, exist_ok = True)
-
-      dataset_dir = os.path.join(self.data_original_dir, dataset_name)
-
-      # Get image files
-      img_dirs = ["Peach", "Pear"]
-      img_paths = []
-      for img_dir in img_dirs:
-        img_paths += [os.path.join(dataset_dir, img_dir, file_name) for file_name in get_file_list(os.path.join(dataset_dir, img_dir))]
-
-      # Save all images as jpg in processed directory
-      for img_path in img_paths:
-        processed_path = os.path.join(processed_image_dir, img_path.split('/')[-1].replace('.bmp', '.jpg'))
-        img = cv2.imread(img_path)
-        cv2.imwrite(processed_path, img)
-
-      # Get annotation files
-      anno_dirs = ["PeachLabels", "PearLabels"]
-      anno_paths = []
-      for anno_dir in anno_dirs:
-        anno_paths += [os.path.join(dataset_dir, anno_dir, file_name) for file_name in get_file_list(os.path.join(dataset_dir, anno_dir))]
-
-      # Transform mask and save to processed directory
-      for anno_path in anno_paths:
-        img = cv2.imread(anno_path, cv2.IMREAD_GRAYSCALE)
-        img = np.where(img[:] == 255, 1, 0)
-        processed_path = os.path.join(processed_annotation_dir, anno_path.split('/')[-1])
-        cv2.imwrite(processed_path, img)
+        # Create processed directories
+        processed_dir = os.path.join(self.data_processed_dir, dataset_name)
+        os.makedirs(processed_dir, exist_ok = True)
+        processed_image_dir = os.path.join(processed_dir, 'images')
+        os.makedirs(processed_image_dir, exist_ok = True)
+        processed_annotation_dir = os.path.join(processed_dir, 'annotations')
+        os.makedirs(processed_annotation_dir, exist_ok = True)
+
+        dataset_dir = os.path.join(self.data_original_dir, dataset_name)
+
+        # Get image files
+        img_dirs = ["Peach", "Pear"]
+        img_paths = []
+        for img_dir in img_dirs:
+            img_paths += [os.path.join(dataset_dir, img_dir, file_name) for file_name in get_file_list(os.path.join(dataset_dir, img_dir))]
+
+        # Save all images as jpg in processed directory
+        for img_path in img_paths:
+            processed_path = os.path.join(processed_image_dir, img_path.split('/')[-1].replace('.bmp', '.jpg'))
+            img = cv2.imread(img_path)
+            cv2.imwrite(processed_path, img)
+
+        # Get annotation files
+        anno_dirs = ["PeachLabels", "PearLabels"]
+        anno_paths = []
+        for anno_dir in anno_dirs:
+            anno_paths += [os.path.join(dataset_dir, anno_dir, file_name) for file_name in get_file_list(os.path.join(dataset_dir, anno_dir))]
+
+        # Transform mask and save to processed directory
+        for anno_path in anno_paths:
+            img = cv2.imread(anno_path, cv2.IMREAD_GRAYSCALE)
+            img = np.where(img[:] == 255, 1, 0)
+            processed_path = os.path.join(processed_annotation_dir, anno_path.split('/')[-1])
+            cv2.imwrite(processed_path, img)
+
+    def sugarbeet_weed_segmentation_europe(self, dataset_name):
+        dataset_dir = os.path.join(self.data_original_dir, dataset_name)
+        tiles_dir = os.path.join(dataset_dir, 'Tiles')
+        rgb_paths, r_paths, g_paths, b_paths, cir_paths, ndvi_paths, nir_paths, re_paths, binary_masks, rgb_masks = \
+            ['rgb-images'], ['images'], ['g-images'], ['b-images'], ['cir-images'], \
+            ['ndvi-images'], ['nir-images'], ['re-images'], ['binary_masks-images'], []
+
+        def getImages(root, files):
+            images = []
+            for file in sorted(files):
+                unique_name = root.split('/')[-3] + file
+                images.append([os.path.join(root, file), unique_name])
+            return images
+
+        # Get image paths for each type of image
+        for root, subdirs, files in os.walk(tiles_dir):
+            dir_ = root.split('/')[-1]
+            if dir_ == 'R':
+                r_paths.extend(getImages(root, files))
+            elif dir_ == 'G':
+                g_paths.extend(getImages(root, files))
+            elif dir_ == 'CIR':
+                cir_paths.extend(getImages(root, files))
+            elif dir_ == 'NDVI':
+                ndvi_paths.extend(getImages(root, files))
+            elif dir_ == 'NIR':
+                nir_paths.extend(getImages(root, files))
+            elif dir_ == 'RE':
+                re_paths.extend(getImages(root, files))
+            elif dir_ == 'mask':
+                for file in sorted(files):
+                    unique_name = root.split('/')[-2] + file
+                    binary_masks.append([os.path.join(root, file), unique_name])
+            elif dir_ == 'B':
+                b_paths.extend(getImages(root, files))
+            elif dir_ == 'RGB':
+                rgb_paths.extend(getImages(root, files))
+            elif dir_ == 'groundtruth':
+                for file in sorted(files):
+                    if file.split('_')[-1] == 'color.png':
+                        rgb_masks.append([os.path.join(root, file), file])
+
+        image_types = [rgb_paths, r_paths, g_paths, b_paths, cir_paths, ndvi_paths, nir_paths, re_paths, binary_masks]
+
+        processed_dir = os.path.join(self.data_processed_dir, dataset_name)
+        os.makedirs(processed_dir, exist_ok = True)
+        processed_annotation_dir = os.path.join(processed_dir, 'annotations')
+        os.makedirs(processed_annotation_dir, exist_ok = True)
+
+        for image_type in image_types:
+            processed_image_dir = os.path.join(processed_dir, image_type[0])
+            os.makedirs(processed_image_dir, exist_ok = True)
+            for image_path in image_type[1:]:
+                shutil.copyfile(image_path[0], os.path.join(processed_image_dir, image_path[1]))
+
+        color2index = {
+            (0, 0, 0): 0,  # black is background
+            (0, 255, 0): 1,  # green is sugarbeet
+            (0, 0, 255): 2,  # red is weed
+        }
+
+        for rgb_mask in rgb_masks:
+            rgb_mask_img = cv2.imread(rgb_mask[0])
+            index_mask = rgb2mask(rgb_mask_img, color2index)
+            mask_name = rgb_mask[1].split('_')[0] + rgb_mask[1].split('_')[1] + ".png"
+            anno_out = os.path.join(processed_annotation_dir, mask_name)
+            cv2.imwrite(anno_out, index_mask)
 
 
 if __name__ == '__main__':
@@ -1013,24 +1026,4 @@
 
     # Execute the preprocessing.
     p = PublicDataPreprocessor(os.path.abspath(args.data_dir))
-    p.preprocess(args.dataset)
-=======
-        for image_type in image_types:
-          processed_image_dir = os.path.join(processed_dir, image_type[0])
-          os.makedirs(processed_image_dir, exist_ok = True)
-          for image_path in image_type[1:]:
-            shutil.copyfile(image_path[0], os.path.join(processed_image_dir, image_path[1]))
-
-        color2index = {
-            (0, 0, 0) : 0, # black is background
-            (0, 255, 0) : 1, # green is sugarbeet
-            (0, 0, 255) : 2, # red is weed
-        }
-
-        for rgb_mask in rgb_masks:
-          rgb_mask_img = cv2.imread(rgb_mask[0])
-          index_mask = rgb2mask(rgb_mask_img, color2index)
-          mask_name = rgb_mask[1].split('_')[0] + rgb_mask[1].split('_')[1] + ".png"
-          anno_out = os.path.join(processed_annotation_dir, mask_name)
-          cv2.imwrite(anno_out, index_mask)
->>>>>>> bd34f48d
+    p.preprocess(args.dataset)