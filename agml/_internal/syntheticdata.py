import json
import csv
import copy
import os
import numpy as np
from dict2xml import dict2xml
import platform
import subprocess
import sys

from skimage.io import imread, imshow
import skimage
from skimage.morphology import closing
import imantics
import pandas as pd
import matplotlib.pyplot as plt
import xml.etree.ElementTree as ET

HELIOS_PATH = os.path.join(os.path.dirname(os.path.dirname(__file__)), '_helios/Helios')

def install_helios(overwrite = False):
    """Installs Helios into AgML."""
    import os as _os
    import shutil as _shutil
    if _os.path.exists(_os.path.join(
            _os.path.dirname(_os.path.dirname(__file__)), '_helios/Helios')):
        if not overwrite:
            print("Found existing install of Helios.")
            return
        else:
            _shutil.rmtree(_os.path.join(
                _os.path.dirname(__file__), '_helios/Helios'))

    import subprocess as _subprocess
    _subprocess.call([
        f"{_os.path.join(os.path.dirname(_os.path.dirname(__file__)), '_helios/helios_config.sh')}",
        _os.path.dirname(__file__)])
    del _os, _shutil, _subprocess

# Install or check for an installation of Helios whenever this module is loaded.
install_helios()

class HeliosDataGenerator(object):

    def __init__(self, path_helios_dir=HELIOS_PATH):
        self.path_canopygen_header = os.path.join(
            path_helios_dir, 'plugins/canopygenerator/include/CanopyGenerator.h')
        self.path_canopygen_cpp = os.path.join(
            path_helios_dir, 'plugins/canopygenerator/src/CanopyGenerator.cpp')
        self.path_cmakelists = os.path.join(
            os.path.dirname(os.path.dirname(__file__)), '_helios/CMakeLists.txt')
        self.path_main_cpp = os.path.join(
            os.path.dirname(os.path.dirname(__file__)), '_helios/main.cpp')

        self.canopy_types = self.get_canopy_types()
        self.canopy_params = self.get_canopy_params()
        self.canopy_param_ranges = self.set_initial_canopy_param_ranges()
        # self.lidar_params = self.get_lidar_params()
        # self.lidar_param_ranges = self.set_initial_lidar_param_ranges()
        self.camera_params = self.get_camera_params()
        self.camera_param_ranges = self.set_initial_camera_param_ranges()

    def get_canopy_types(self):

        """
        Find all occurrences of 'struct' in canopygen_header_txt.
        Parse canopy type from struct occurrences.
        Generate a list of canopy types.
        """

        # Read CanopyGenerator.h to define potential canopy types
        with open(self.path_canopygen_header) as f:
            canopygen_header_txt = f.readlines()

        # Generate list of canopy types
        canopy_types = []
        search_term = 'struct '
        length_search_term = len(search_term)
        for i, string in enumerate(canopygen_header_txt):
            if search_term in string:
                canopy_types.append(string[length_search_term:].split('Parameters{')[0])

        return canopy_types

    def set_seed(self, seed):
        np.random.seed(seed)

    def get_canopy_params(self):

        # Flag for parsing
        param_flag = 0

        # Initialize canopy parameters dictionary
        canopy_params = {}

        # Read CanopyGenerator.cpp to define potential canopy types
        with open(self.path_canopygen_cpp) as f:
            canopygen_header_txt = f.readlines()

            # Find parameters for each canopy type
        for canopy_type in self.canopy_types:

            # Find first line of parameter definition in cpp file
            search_term = canopy_type + 'Parameters::'

            for i, string in enumerate(canopygen_header_txt):

                if param_flag == 1:
                    if string != '\n' and string != '}\n' and string != '  \n':
                        line = string.split(';\n')[0]
                        key, value = line.split(' = ')

                        if '(' in value:
                            value = value.split('(')[1].split(')')[0].replace(',', ' ')

                        canopy_params[canopy_type][key.strip()] = value.strip().strip('\"').replace('\n', '').replace(
                            ';', '').replace('.f', '0')

                        if len(canopy_params[canopy_type][key.strip()]) == 1:
                            canopy_params[canopy_type][key.strip()] = canopy_params[canopy_type][key.strip()][0]

                        if 'M_PI' in value:
                            new_val = float(value.split('*')[0]) * 3.14159
                            canopy_params[canopy_type][key.strip()] = str(new_val)

                if search_term in string:
                    canopy_params[canopy_type] = {}
                    param_flag = 1

                if '}' in string and param_flag == 1:
                    param_flag = 0

        return canopy_params

    def get_lidar_params(self):

        # Flag for parsing
        param_flag = 0

        # Initialize canopy parameters dictionary
        lidar_params = {}

        # Read LiDAR.cpp to find parameters
        with open(self.path_lidar_cpp) as f:
            LiDAR_txt = f.readlines()

            # Find Metadata line of parameter definition in cpp file
            search_term = 'ScanMetadata::ScanMetadata'

            for i, string in enumerate(LiDAR_txt):

                if param_flag == 1:

                    if string != '\n' and string != '}\n' and string != '  \n' and string != '  //Copy arguments into structure variables\n':

                        line = string.split(';\n')[0]
                        key = line.split(' = ')
                        # Initialization of values from Helios -- Need to read this values from c++
                        if key[0].strip() == 'origin':
                            lidar_params[key[0].strip()] = '0 0 0'
                        elif key[0].strip() == 'Ntheta':
                            lidar_params['size'] = '250'
                        elif key[0].strip() == 'thetaMin':
                            lidar_params[key[0].strip()] = '0'
                        elif key[0].strip() == 'thetaMax':
                            lidar_params[key[0].strip()] = '180'
                        elif key[0].strip() == 'Nphi':
                            lidar_params['size'] = lidar_params['size'] + ' 450'
                        elif key[0].strip() == 'phiMin':
                            lidar_params[key[0].strip()] = '0'
                        elif key[0].strip() == 'phiMax':
                            lidar_params[key[0].strip()] = '360'
                        elif key[0].strip() == 'exitDiameter':
                            lidar_params[key[0].strip()] = '0'
                        elif key[0].strip() == 'beamDivergence':
                            lidar_params[key[0].strip()] = '0'
                        elif key[0].strip() == 'columnFormat':
                            lidar_params['ASCII_format'] = 'x y z'

                if 'ScanMetadata::ScanMetadata' in string:
                    param_flag = 1

                if '}' in string and param_flag == 1:
                    param_flag = 0
        return lidar_params

    def get_camera_params(self):

        # Initialize canopy parameters dictionary
        camera_params = {}
        # Initialization of image resolution and camera position
        camera_params['image_resolution'] = '1000 800'

        camera_params['camera_position'] = '[0, 0, 0]'

        return camera_params

    def set_initial_lidar_param_ranges(self):

        lidar_param_ranges = copy.deepcopy(self.lidar_params)

        # Check if parameter is a path or number; this assumes that all strings will be paths
        for i in lidar_param_ranges.keys():
            if i == 'ASCII_format':
                val = lidar_param_ranges[i]
                lidar_param_ranges[i] = [(val.split(' ')[j].replace('f', '0')) for j in range(len(val.split()))]
            else:
                val = lidar_param_ranges[i]
                lidar_param_ranges[i] = [float(val.split(' ')[j].replace('f', '0')) for j in range(len(val.split()))]

        return lidar_param_ranges

    def set_initial_canopy_param_ranges(self):

        canopy_param_ranges = copy.deepcopy(self.canopy_params)

        # Check if parameter is a path or number; this assumes that all strings will be paths
        for i in canopy_param_ranges.keys():
            for key in list(canopy_param_ranges[i]):
                val = canopy_param_ranges[i][key]
                if val.isalpha() or '/' in val or ':' in val:
                    canopy_param_ranges[i].pop(key)
                else:
                    canopy_param_ranges[i][key] = [
                        [float(val.split(' ')[j].replace('f', '0')), float(val.split(' ')[j].replace('f', '0'))] for j
                        in range(len(val.split()))]

        return canopy_param_ranges

    def set_initial_camera_param_ranges(self):

        camera_param_ranges = copy.deepcopy(self.camera_params)

        # Check if parameter is a path or number; this assumes that all strings will be paths
        for i in camera_param_ranges.keys():
            val = camera_param_ranges[i]
            camera_param_ranges[i] = [(val.split(' ')[j]) for j in range(len(val.split()))]

        return camera_param_ranges

    def generate_one_datapair(self, canopy_type, simulation_type, export_format = 'xml'):

        """
        Find all occurrences of 'struct' in canopygen_header_txt.
        Parse canopy type from struct occurrences.
        Generate a list of canopy types.

        Args:
        canopy_type (string): the selected canopy type for the synthetic images
            It should contain a out_channels attribute, which indicates the number of output
            channels that each feature map has (and it should be the same for all feature maps).
            The backbone should return a single Tensor or and OrderedDict[Tensor].
        simulation_type (string): choose between RGB only and Lidar mode using 'rgb' or 'lidar'
        export_format (string): default is xml for Helios
        """

        assert canopy_type in self.canopy_types, 'Canopy type not available.'

        assert export_format in ['xml', 'csv', 'json'], 'Only xml, csv and json export formats are possible.'

        canopy_params_filtered = {k: v for k, v in self.canopy_params.items() if k.startswith(canopy_type)}

        canopy_params_filtered[canopy_type + 'Parameters'] = canopy_params_filtered.pop(canopy_type)

        canopy_params_filtered['Ground'] = {'origin': '0 0 0',
                                            'extent': '10 10',
                                            'texture_subtiles': '10 10',
                                            'texture_subpatches': '1 1',
                                            'ground_texture_file': 'plugins/canopygenerator/textures/dirt.jpg',
                                            'rotation': '0'}

        canopy_params_filtered = {'canopygenerator': canopy_params_filtered}

        if simulation_type == 'lidar':
            canopy_params_filtered['scan'] = self.lidar_params

        if simulation_type == 'rgb':
            canopy_params_filtered[''] = self.camera_params

        canopy_params_filtered = {'helios': canopy_params_filtered}

        if not os.path.exists(os.path.join(os.path.dirname(os.path.dirname(__file__)), '_helios/xmloutput_for_helios')):
            os.makedirs(os.path.join(os.path.dirname(os.path.dirname(__file__)), '_helios/xmloutput_for_helios'))

        if export_format == 'xml':
            with open(os.path.join(os.path.dirname(os.path.dirname(__file__)), '_helios/xmloutput_for_helios/tmp_canopy_params_image.xml'), "w") as f:
                f.write(dict2xml(canopy_params_filtered))

<<<<<<< HEAD
    def generate_data(self, n_imgs, canopy_type, simulation_type, output_directory = "agml/_helios"):
=======
    def generate_data(self, n_imgs, canopy_type, simulation_type, output_directory = "./agml/_helios"):

>>>>>>> 62d59c1e

        """
        Given the path to the output of Helios, this method can be used to convert the data to a more standard format such as COCO JSON

        Args:
        n_imgs (int): The number of images that to be generated
        canopy_type (string): the selected canopy type for the synthetic images
        simulation_type (string): choose between RGB only and Lidar mode using 'rgb' or 'lidar'
        output_directory (string) (optional): optionally you may pass in a custom path to save the Helios output to the custom path

        """
        output_directory=os.path.abspath(output_directory)

        assert simulation_type in ['rgb', 'lidar'], 'Specified simulation type is not available.'

        param_ranges = self.canopy_param_ranges[canopy_type]

        # lidar_ranges = copy.deepcopy(self.lidar_param_ranges)

        camera_ranges = self.camera_param_ranges

        if simulation_type == 'lidar':
            # LiDAR parameters
            for key in lidar_ranges:
                # param_vals=lidar_params[key].split(' ')
                arr = [lidar_ranges[key][i] for i in range(len(lidar_ranges[key]))]
                string_arr = [str(a) for a in arr]
                self.lidar_params[key] = ' '.join(string_arr)
            # Mutiple LiDAR
            LiDARs = []
            for i in range(len(lidar_ranges['origin'])):
                for key in lidar_ranges:
                    if key == 'origin':
                        arr = [lidar_ranges[key][i] for i in range(len(lidar_ranges[key]))]
                        arr = arr[i]
                        string_arr = [str(a) for a in arr]
                        self.lidar_params[key] = ' '.join(string_arr)
                    A = copy.deepcopy(self.lidar_params)
                LiDARs.append(A)
            self.lidar_params = LiDARs

        if simulation_type == 'rgb':
            # Camera parameters
            for key in camera_ranges:
                # param_vals=lidar_params[key].split(' ')
                arr = [camera_ranges[key][i] for i in range(len(camera_ranges[key]))]
                string_arr = [str(a).replace(',', '').replace('[', ' ').replace(']', ' ') for a in arr]
                self.camera_params[key] = ' '.join(string_arr)

        for n in range(n_imgs):
            params = self.canopy_params[canopy_type]
            # lidar_params = self.lidar_params

            # Context parameters
            for key in param_ranges:
                param_vals = params[key].split(' ')
                arr = [np.random.uniform(param_ranges[key][i][0], param_ranges[key][i][1]) for i in
                       range(len(param_ranges[key]))]
                string_arr = [str(a) for a in arr]
                params[key] = ' '.join(string_arr)
            self.canopy_params[canopy_type] = params

            self.generate_one_datapair(canopy_type, simulation_type)

            # Re-write tags of XML to have the expected Helios input
            tree = ET.parse(os.path.join(os.path.dirname(os.path.dirname(__file__)), '_helios/xmloutput_for_helios', 'tmp_canopy_params_image.xml'))
            root = tree.getroot()
            for child in root:
                if child.tag == 'camera_position':
                    child.tag = 'globaldata_vec3'
                    child.set('label', 'camera_position')
                if child.tag == 'image_resolution':
                    child.tag = 'globaldata_int2'
                    child.set('label', 'image_resolution')

            tree.write(os.path.join(os.path.dirname(os.path.dirname(__file__)), '_helios/xmloutput_for_helios', 'tmp_canopy_params_image.xml'))

            # Modify cmake file for rgb versus lidar simulation
            with open(self.path_cmakelists) as f:
                cmakelists_txt = f.readlines()

            for i, string in enumerate(cmakelists_txt):
                if 'set( PLUGINS ' in string and simulation_type == 'lidar':
                    cmakelists_txt[i] = 'set( PLUGINS "lidar;visualizer;canopygenerator;" )\n'

                if 'set( PLUGINS ' in string and simulation_type == 'rgb':
                    cmakelists_txt[i] = 'set( PLUGINS "visualizer;canopygenerator;" )\n'

            # and write everything back
            with open(self.path_cmakelists, 'w') as f:
                f.writelines(cmakelists_txt)

            # Modify maincpp file for rgb versus lidar simulation
            with open(self.path_main_cpp) as f:
                main_cpp = f.readlines()

                # Define paths for CMAKE compilation and output files
            current_directory = os.getcwd()
            build_dir = os.path.join(current_directory, 'agml/_helios/build')
            if output_directory == "":
                output_dir = os.path.join(current_directory, 'output')
            else:
                assert os.path.isdir(output_directory), 'Please, introduce a valid directory'
                output_dir = output_directory + '/output'
            point_cloud_dir = os.path.join(current_directory, output_dir + '/point_cloud/')
            images_dir = os.path.join(current_directory, output_dir + '/images/')
            image_number = os.path.join(current_directory, output_dir + '/images/', 'Image_' + str(n))

            if not os.path.exists(build_dir):
                os.makedirs(build_dir)

            if not os.path.exists(output_dir):
                os.makedirs(output_dir)

            if simulation_type == 'lidar':
                if not os.path.exists(point_cloud_dir):
                    os.makedirs(point_cloud_dir)

            if simulation_type == 'rgb':
                if not os.path.exists(images_dir):
                    os.makedirs(images_dir)
                if not os.path.exists(image_number):
                    os.makedirs(image_number)

            exe = os.path.join(build_dir, 'executable')

            # Modify main.cpp file for compilation in LIDAR and RGB case
            print('Generation synthetic data: #' + str(n))
            for i, string in enumerate(main_cpp):
                if '#include "L' in string and simulation_type == 'lidar':
                    main_cpp[i] = '#include "LiDAR.h"\n'

                if '#include "L' in string and simulation_type == 'rgb':
                    main_cpp[i] = '//#include "LiDAR.h"\n'

                if 'flag=' in string and simulation_type == 'lidar':
                    main_cpp[i] = 'bool flag=true;\n'

                if 'flag=' in string and simulation_type == 'rgb':
                    main_cpp[i] = 'bool flag=false;\n'

                if 'LiDARcloud lidarcloud' in string and simulation_type == 'lidar':
                    main_cpp[i] = ' LiDARcloud lidarcloud;\n'

                if 'LiDARcloud lidarcloud' in string and simulation_type == 'rgb':
                    main_cpp[i] = ' //LiDARcloud lidarcloud;\n'

                if 'lidarcloud.loadXML' in string and simulation_type == 'lidar':
                    main_cpp[i] = ' lidarcloud.loadXML("../xmloutput_for_helios/tmp_canopy_params_image.xml");\n'

                if 'lidarcloud.loadXML' in string and simulation_type == 'rgb':
                    main_cpp[i] = ' //lidarcloud.loadXML("../xmloutput_for_helios/tmp_canopy_params_image.xml");\n'

                if 'lidarcloud.syntheticScan' in string and simulation_type == 'lidar':
                    main_cpp[i] = ' lidarcloud.syntheticScan( &context);\n'

                if 'lidarcloud.syntheticScan' in string and simulation_type == 'rgb':
                    main_cpp[i] = ' //lidarcloud.syntheticScan( &context);\n'

                #
                if 'lidarcloud.exportPointCloud' in string and simulation_type == 'lidar':
                    main_cpp[i] = ' lidarcloud.exportPointCloud( "' + output_dir + '/point_cloud/synthetic_scan_' + str(
                        n) + '.xyz" );\n'

                if 'lidarcloud.exportPointCloud' in string and simulation_type == 'rgb':
                    main_cpp[
                        i] = ' //lidarcloud.exportPointCloud( "' + output_dir + '/point_cloud/synthetic_scan_' + str(
                        n) + '.xyz" );\n'

                # Each run generate 10 images - then the geometry is changed
                if 'RGB_rendering.jpeg' in string and simulation_type == 'rgb':
                    main_cpp[i] = '  sprintf(outfile,"' + output_dir + '/images/Image_' + str(
                        n) + '/RGB_rendering.jpeg");\n'

                if 'ID_mapping.txt' in string and simulation_type == 'rgb':
                    main_cpp[i] = '  sprintf(outfile,"' + output_dir + '/images/Image_' + str(
                        n) + '/ID_mapping.txt");\n'

                if 'pixelID_combined.txt' in string and simulation_type == 'rgb':
                    main_cpp[i] = '  sprintf(outfile,"' + output_dir + '/images/Image_' + str(
                        n) + '/pixelID_combined.txt");\n'

                if 'rectangular_labels.txt' in string and simulation_type == 'rgb':
                    main_cpp[i] = '  sprintf(outfile,"' + output_dir + '/images/Image_' + str(
                        n) + '/rectangular_labels.txt");\n'

                if 'pixelID2_%07d.txt' in string and simulation_type == 'rgb':
                    main_cpp[i] = '  sprintf(outfile,"' + output_dir + '/images/Image_' + str(
                        n) + '/pixelID2_%07d.txt",ID.at(p));\n'

            # and write everything back
            with open(self.path_main_cpp, 'w') as f:
                f.writelines(main_cpp)

            # System call to helios @DARIO
            # current_directory = os.getcwd()
            helios_directory = os.path.join(os.path.dirname(os.path.dirname(__file__)), '_helios')
            build_dir = os.path.join(helios_directory, 'build')
            output_dir = os.path.join(helios_directory, 'output')
            point_cloud_dir = os.path.join(helios_directory, 'output/point_cloud/')
            images_dir = os.path.join(helios_directory, 'output/images/')

            if not os.path.exists(build_dir):
                os.makedirs(build_dir)
            
            if not os.path.exists(output_dir):
                os.makedirs(output_dir)

            if simulation_type == 'lidar':
                if not os.path.exists(point_cloud_dir):
                    os.makedirs(point_cloud_dir)

            if simulation_type == 'rgb':
                if not os.path.exists(images_dir):
                    os.makedirs(images_dir)

            exe = os.path.join(build_dir, 'executable')

            cmake_args = ['-DCMAKE_LIBRARY_OUTPUT_DIRECTORY=' + build_dir]
            cmake_args += ['-G', 'Unix Makefiles']
            # current_directory = os.getcwd()
            helios_directory = os.path.join(os.path.dirname(os.path.dirname(__file__)), '_helios')
            build_dir = os.path.join(helios_directory, 'build')
            output_dir = os.path.join(helios_directory, 'output')
            point_cloud_dir = os.path.join(helios_directory, 'output/point_cloud/')
            images_dir = os.path.join(helios_directory, 'output/images/')

            if not os.path.exists(build_dir):
                os.makedirs(build_dir)
            
            if not os.path.exists(output_dir):
                os.makedirs(output_dir)

            if simulation_type == 'lidar':
                if not os.path.exists(point_cloud_dir):
                    os.makedirs(point_cloud_dir)

            if n == 0:
                subprocess.run(['cmake', ".."] + cmake_args, cwd = build_dir, check = True)
            subprocess.run(['cmake', '--build', '.'], cwd = build_dir, check = True)

            subprocess.run([exe], cwd = build_dir)

        # self.convert_data() # Conversion to standard formats @PRANAV

    def convert_data(self, Frames_path, annotation_format = 'instance_segmentation'):

        """
        Given the path to the output of Helios, this method can be used to convert the data to a more standard format such as COCO JSON

        Args:
        annotation_format (string): choose between 'instance_segmentation', 'object_detection', or 'panoptic_segmentation'
        Frames_path (string): Specify the path to the output of Helios

        """

        if annotation_format == 'object_detection':
            pass  # YOLO @PRANAV
        if annotation_format == 'semantic_segmentation':
            pass  # single channel + mapping @PRANAV
        if annotation_format == 'instance_segmentation' or annotation_format == 'object_detection':

            # data_path = sorted(os.listdir(data_path))
            frames_view = sorted(os.listdir(Frames_path))
            # Initialize a list of label numpy arrays
            # imgs = []
            # npy_arrs = []
            images = []
            if not os.path.exists('./train_images/'):
                os.mkdir('./train_images/')
            for i, frame in enumerate(frames_view):
                if frame == '.DS_Store':
                    continue


                else:

                    # Generate labels and append to list
                    image, mask, pixel_ID = self.generate_npy_arr(Frames_path, Frames_path + frame + '/')
                    plt.imsave('./train_images/' + frame + '.jpeg', image)

                    strel = skimage.morphology.selem.disk(2)

                    # %% Convert masks to COCO for detectron implementation.

                    mapping = pd.read_csv(Frames_path + frame + '/' + 'ID_mapping.txt', delim_whitespace = True,
                                          names = ['ID', 'Class'])

                    category = imantics.Category(mapping['Class'].iloc[pixel_ID],
                                                 color = imantics.Color([255, 0, 0]))  # color for debug only
                    c = 0

                    im2 = imantics.Image(image_array = image, path = 'data/train_images/' + frame + '.jpeg',
                                         id = i)  # imantics image object

                    for i in range(mask.shape[2]):  # create the polygons for each slice

                        if annotation_format == 'instance_segmentation':
                            poly = imantics.Mask(closing(mask[:, :, i], strel)).polygons()
                            ann = imantics.Annotation(image = im2, category = category, polygons = poly, id = c)
                            box = imantics.Mask(closing(mask[:, :, i], strel)).bbox()
                            # print(box)

                        if annotation_format == 'object_detection':
                            box = imantics.Mask(closing(mask[:, :, i], strel)).bbox()
                            ann = imantics.Annotation(image = im2, category = category, bbox = box, id = c)
                            # print(box)
                        c += 1

                        if np.sum(mask[:, :, i]) > 1300:
                            im2.add(ann)  # add the polygon to the image object
                            print(box)

                    images.append(im2)  # collect the image objects after they get polygons
                # %% Create Imantics dataset and export
            ds = imantics.Dataset(name = 'coco', images = images)
            obj = ds.coco()
            with open('trainval.json', 'w') as json_file:
                json.dump(obj, json_file)
            #     json_file.close()
            # obj=obj.clear()
            # del obj, ds, json_file, images

            # COCO json @PRANAV
        if annotation_format == 'panoptic_segmentation':
            pass
        if annotation_format == 'regression':
            pass

    def generate_npy_arr(self, Frames_path, frames_view_path):

        Frame_paths = frames_view_path

        # Grab dimensions
        render = imread(frames_view_path + '/RGB_rendering' + '.jpeg')
        render_xy_shape = (render.shape[0], render.shape[1])
        # print(render_xy_shape)

        # Number of instances
        frames_list = []
        exclude_files = ['RGB_rendering.jpeg', 'pixelID_combined.txt', 'ID_mapping.txt']
        frames_files = [x for x in os.listdir(frames_view_path) if x not in exclude_files]
        frames_list.append(frames_files)
        n_instances = [len(frame) for frame in frames_list]

        # Initialize numpy array of shape (x, y, n_instances)
        npy_arr = np.zeros(shape = (render_xy_shape[0], render_xy_shape[1], n_instances[0]),
                           dtype = np.bool_)  # Make boolean dtype

        # Read frames as a list
        bboxes = []
        frames = []
        i = 0
        for file_grape_arr in os.listdir(frames_view_path):

            if file_grape_arr == '.DS_Store':
                continue

            if file_grape_arr == 'pixelID_combined.txt':
                continue

            if file_grape_arr == 'ID_mapping.txt':
                continue

            if file_grape_arr == 'RGB_rendering.jpeg':
                continue

            if file_grape_arr == 'rectangular_labels.txt':
                continue

            else:
                # Extract pixel id based off name of the file. We want the number between _ and .

                pixel_id_tmp = int(file_grape_arr.split('_')[1].split('.')[0])
                # print(pixel_id_tmp)

                # Load bounding box coordinates from file
                bbox_tmp = np.loadtxt(frames_view_path + file_grape_arr, max_rows = 1)
                bbox_tmp = [int(bbox_tmp[i]) for i in range(0, 4)]
                bbox = np.copy(bbox_tmp)
                bbox[3] = render_xy_shape[0] - bbox_tmp[2]
                bbox[2] = render_xy_shape[0] - bbox_tmp[3]

                # print(bbox_tmp)

                # Load pixel positions from file
                grape_arr_tmp = np.loadtxt(frames_view_path + file_grape_arr, skiprows = 1, ndmin = 2)

                #
                grape_arr_tmp = (grape_arr_tmp == pixel_id_tmp)

                npy_arr[bbox[2]:(bbox[3] + 1), bbox[0]:(bbox[1] + 1), i] = grape_arr_tmp

                i += 1

        return render, npy_arr, pixel_id_tmp<|MERGE_RESOLUTION|>--- conflicted
+++ resolved
@@ -191,7 +191,7 @@
         # Initialization of image resolution and camera position
         camera_params['image_resolution'] = '1000 800'
 
-        camera_params['camera_position'] = '[0, 0, 0]'
+        camera_params['camera_position'] = '0.0 0.0 0.0'
 
         return camera_params
 
@@ -286,12 +286,8 @@
             with open(os.path.join(os.path.dirname(os.path.dirname(__file__)), '_helios/xmloutput_for_helios/tmp_canopy_params_image.xml'), "w") as f:
                 f.write(dict2xml(canopy_params_filtered))
 
-<<<<<<< HEAD
-    def generate_data(self, n_imgs, canopy_type, simulation_type, output_directory = "agml/_helios"):
-=======
     def generate_data(self, n_imgs, canopy_type, simulation_type, output_directory = "./agml/_helios"):
 
->>>>>>> 62d59c1e
 
         """
         Given the path to the output of Helios, this method can be used to convert the data to a more standard format such as COCO JSON
