import json
import csv
import copy
import os
import numpy as np
from dict2xml import dict2xml
import platform
import subprocess
import sys

from skimage.io import imread, imshow
import skimage
from skimage.morphology import closing
import imantics
import pandas as pd
import matplotlib.pyplot as plt
import xml.etree.ElementTree as ET

HELIOS_PATH = os.path.join(os.path.dirname(os.path.dirname(__file__)), '_helios/Helios')

def install_helios(overwrite = False):
    """Installs Helios into AgML."""
    import os as _os
    import shutil as _shutil
    if _os.path.exists(_os.path.join(
            _os.path.dirname(_os.path.dirname(__file__)), '_helios/Helios')):
        if not overwrite:
            print("Found existing install of Helios.")
            return
        else:
            _shutil.rmtree(_os.path.join(
                _os.path.dirname(__file__), '_helios/Helios'))

    import subprocess as _subprocess
    _subprocess.call([
        f"{_os.path.join(os.path.dirname(_os.path.dirname(__file__)), '_helios/helios_config.sh')}",
        _os.path.dirname(__file__)])
    del _os, _shutil, _subprocess

# Install or check for an installation of Helios whenever this module is loaded.
install_helios()

class HeliosDataGenerator(object):

    def __init__(self, path_helios_dir=HELIOS_PATH):
        self.path_canopygen_header = os.path.join(
            path_helios_dir, 'plugins/canopygenerator/include/CanopyGenerator.h')
        self.path_canopygen_cpp = os.path.join(
            path_helios_dir, 'plugins/canopygenerator/src/CanopyGenerator.cpp')
        self.path_cmakelists = os.path.join(
            os.path.dirname(os.path.dirname(__file__)), '_helios/Helios/projects/SyntheticImageAnnotation/CMakeLists.txt')
        self.path_main_cpp = os.path.join(
            os.path.dirname(os.path.dirname(__file__)), '_helios/Helios/projects/SyntheticImageAnnotation/main.cpp')

        self.canopy_types = self.get_canopy_types()
        self.canopy_params = self.get_canopy_params()
        self.canopy_param_ranges = self.set_initial_canopy_param_ranges()
        # self.lidar_params = self.get_lidar_params()
        # self.lidar_param_ranges = self.set_initial_lidar_param_ranges()
        self.camera_params = self.get_camera_params()
        self.camera_param_ranges = self.set_initial_camera_param_ranges()

    def get_canopy_types(self):

        """
        Find all occurrences of 'struct' in canopygen_header_txt.
        Parse canopy type from struct occurrences.
        Generate a list of canopy types.
        """

        # Read CanopyGenerator.h to define potential canopy types
        with open(self.path_canopygen_header) as f:
            canopygen_header_txt = f.readlines()

        # Generate list of canopy types
        canopy_types = []
        search_term = 'struct '
        length_search_term = len(search_term)
        for i, string in enumerate(canopygen_header_txt):
            if search_term in string:
                canopy_types.append(string[length_search_term:].split('Parameters{')[0])

        return canopy_types

    def set_seed(self, seed):
        np.random.seed(seed)

    def get_canopy_params(self):

        # Flag for parsing
        param_flag = 0

        # Initialize canopy parameters dictionary
        canopy_params = {}

        # Read CanopyGenerator.cpp to define potential canopy types
        with open(self.path_canopygen_cpp) as f:
            canopygen_header_txt = f.readlines()

            # Find parameters for each canopy type
        for canopy_type in self.canopy_types:

            # Find first line of parameter definition in cpp file
            search_term = canopy_type + 'Parameters::'

            for i, string in enumerate(canopygen_header_txt):

                if param_flag == 1:
                    if string != '\n' and string != '}\n' and string != '  \n':
                        line = string.split(';\n')[0]
                        key, value = line.split(' = ')

                        if '(' in value:
                            value = value.split('(')[1].split(')')[0].replace(',', ' ')

                        canopy_params[canopy_type][key.strip()] = value.strip().strip('\"').replace('\n', '').replace(
                            ';', '').replace('.f', '0')

                        if len(canopy_params[canopy_type][key.strip()]) == 1:
                            canopy_params[canopy_type][key.strip()] = canopy_params[canopy_type][key.strip()][0]

                        if 'M_PI' in value:
                            new_val = float(value.split('*')[0]) * 3.14159
                            canopy_params[canopy_type][key.strip()] = str(new_val)

                if search_term in string:
                    canopy_params[canopy_type] = {}
                    param_flag = 1

                if '}' in string and param_flag == 1:
                    param_flag = 0

        return canopy_params

    def get_lidar_params(self):

        # Flag for parsing
        param_flag = 0

        # Initialize canopy parameters dictionary
        lidar_params = {}

        # Read LiDAR.cpp to find parameters
        with open(self.path_lidar_cpp) as f:
            LiDAR_txt = f.readlines()

            # Find Metadata line of parameter definition in cpp file
            search_term = 'ScanMetadata::ScanMetadata'

            for i, string in enumerate(LiDAR_txt):

                if param_flag == 1:

                    if string != '\n' and string != '}\n' and string != '  \n' and string != '  //Copy arguments into structure variables\n':

                        line = string.split(';\n')[0]
                        key = line.split(' = ')
                        # Initialization of values from Helios -- Need to read this values from c++
                        if key[0].strip() == 'origin':
                            lidar_params[key[0].strip()] = '0 0 0'
                        elif key[0].strip() == 'Ntheta':
                            lidar_params['size'] = '250'
                        elif key[0].strip() == 'thetaMin':
                            lidar_params[key[0].strip()] = '0'
                        elif key[0].strip() == 'thetaMax':
                            lidar_params[key[0].strip()] = '180'
                        elif key[0].strip() == 'Nphi':
                            lidar_params['size'] = lidar_params['size'] + ' 450'
                        elif key[0].strip() == 'phiMin':
                            lidar_params[key[0].strip()] = '0'
                        elif key[0].strip() == 'phiMax':
                            lidar_params[key[0].strip()] = '360'
                        elif key[0].strip() == 'exitDiameter':
                            lidar_params[key[0].strip()] = '0'
                        elif key[0].strip() == 'beamDivergence':
                            lidar_params[key[0].strip()] = '0'
                        elif key[0].strip() == 'columnFormat':
                            lidar_params['ASCII_format'] = 'x y z'

                if 'ScanMetadata::ScanMetadata' in string:
                    param_flag = 1

                if '}' in string and param_flag == 1:
                    param_flag = 0
        return lidar_params

    def get_camera_params(self):

        # Initialize canopy parameters dictionary
        camera_params = {}
        # Initialization of image resolution and camera position
<<<<<<< HEAD
        camera_params['image_resolution'] = '1000 800'

        camera_params['camera_position'] = '0.0 0.0 0.0'
=======
        camera_params['image_resolution'] = '600 400'
        camera_params['camera_position'] = '[0, 0, 0]'
        camera_params['look_at'] = '[0, 0, 1]'
>>>>>>> 42173634

        return camera_params

    def set_initial_lidar_param_ranges(self):

        lidar_param_ranges = copy.deepcopy(self.lidar_params)

        # Check if parameter is a path or number; this assumes that all strings will be paths
        for i in lidar_param_ranges.keys():
            if i == 'ASCII_format':
                val = lidar_param_ranges[i]
                lidar_param_ranges[i] = [(val.split(' ')[j].replace('f', '0')) for j in range(len(val.split()))]
            else:
                val = lidar_param_ranges[i]
                lidar_param_ranges[i] = [float(val.split(' ')[j].replace('f', '0')) for j in range(len(val.split()))]

        return lidar_param_ranges

    def set_initial_canopy_param_ranges(self):

        canopy_param_ranges = copy.deepcopy(self.canopy_params)

        # Check if parameter is a path or number; this assumes that all strings will be paths
        for i in canopy_param_ranges.keys():
            for key in list(canopy_param_ranges[i]):
                val = canopy_param_ranges[i][key]
                if val.isalpha() or '/' in val or ':' in val:
                    canopy_param_ranges[i].pop(key)
                else:
                    canopy_param_ranges[i][key] = [
                        [float(val.split(' ')[j].replace('f', '0')), float(val.split(' ')[j].replace('f', '0'))] for j
                        in range(len(val.split()))]

        return canopy_param_ranges

    def set_initial_camera_param_ranges(self):

        camera_param_ranges = copy.deepcopy(self.camera_params)

        # Check if parameter is a path or number; this assumes that all strings will be paths
        for i in camera_param_ranges.keys():
            val = camera_param_ranges[i]
            camera_param_ranges[i] = [(val.split(' ')[j]) for j in range(len(val.split()))]

        return camera_param_ranges

    def generate_one_datapair(self, canopy_type, simulation_type, export_format = 'xml'):

        """
        Find all occurrences of 'struct' in canopygen_header_txt.
        Parse canopy type from struct occurrences.
        Generate a list of canopy types.

        Args:
        canopy_type (string): the selected canopy type for the synthetic images
            It should contain a out_channels attribute, which indicates the number of output
            channels that each feature map has (and it should be the same for all feature maps).
            The backbone should return a single Tensor or and OrderedDict[Tensor].
        simulation_type (string): choose between RGB only and Lidar mode using 'rgb' or 'lidar'
        export_format (string): default is xml for Helios
        """

        assert canopy_type in self.canopy_types, 'Canopy type not available.'

        assert export_format in ['xml', 'csv', 'json'], 'Only xml, csv and json export formats are possible.'

        canopy_params_filtered = {k: v for k, v in self.canopy_params.items() if k.startswith(canopy_type)}

        canopy_params_filtered[canopy_type + 'Parameters'] = canopy_params_filtered.pop(canopy_type)

        canopy_params_filtered['Ground'] = {'origin': '0 0 0',
                                            'extent': '10 10',
                                            'texture_subtiles': '10 10',
                                            'texture_subpatches': '1 1',
                                            'ground_texture_file': 'plugins/canopygenerator/textures/dirt.jpg',
                                            'rotation': '0'}

        canopy_params_filtered = {'canopygenerator': canopy_params_filtered}

        if simulation_type == 'lidar':
            canopy_params_filtered['scan'] = self.lidar_params

        if simulation_type == 'rgb':
            canopy_params_filtered[''] = self.camera_params

        canopy_params_filtered = {'helios': canopy_params_filtered}

        if not os.path.exists(os.path.join(os.path.dirname(os.path.dirname(__file__)), '_helios/Helios/projects/SyntheticImageAnnotation/xml')):
            os.makedirs(os.path.join(os.path.dirname(os.path.dirname(__file__)), '_helios/Helios/projects/SyntheticImageAnnotation/xml'))

        if export_format == 'xml':
            with open(os.path.join(os.path.dirname(os.path.dirname(__file__)), '_helios/Helios/projects/SyntheticImageAnnotation/xml/tmp_canopy_params_image.xml'), "w") as f:
                f.write(dict2xml(canopy_params_filtered))

    def generate_data(self, n_imgs, canopy_type, simulation_type, output_directory = "./agml/_helios"):


        """
        Given the path to the output of Helios, this method can be used to convert the data to a more standard format such as COCO JSON

        Args:
        n_imgs (int): The number of images that to be generated
        canopy_type (string): the selected canopy type for the synthetic images
        simulation_type (string): choose between RGB only and Lidar mode using 'rgb' or 'lidar'
        output_directory (string) (optional): optionally you may pass in a custom path to save the Helios output to the custom path

        """
        output_directory=os.path.abspath(output_directory)

        assert simulation_type in ['rgb', 'lidar'], 'Specified simulation type is not available.'

        param_ranges = self.canopy_param_ranges[canopy_type]

        lidar_ranges = copy.deepcopy(self.lidar_param_ranges)

        camera_ranges = self.camera_param_ranges

        if simulation_type == 'lidar':
            # LiDAR parameters
            for key in lidar_ranges:
                # param_vals=lidar_params[key].split(' ')
                arr = [lidar_ranges[key][i] for i in range(len(lidar_ranges[key]))]
                string_arr = [str(a) for a in arr]
                self.lidar_params[key] = ' '.join(string_arr)
            # Mutiple LiDAR
            LiDARs = []
            for i in range(len(lidar_ranges['origin'])):
                for key in lidar_ranges:
                    if key == 'origin':
                        arr = [lidar_ranges[key][i] for i in range(len(lidar_ranges[key]))]
                        arr = arr[i]
                        string_arr = [str(a) for a in arr]
                        self.lidar_params[key] = ' '.join(string_arr)
                    A = copy.deepcopy(self.lidar_params)
                LiDARs.append(A)
            self.lidar_params = LiDARs

        if simulation_type == 'rgb':
            # Camera parameters
            for key in camera_ranges:
                # param_vals=lidar_params[key].split(' ')
                arr = [camera_ranges[key][i] for i in range(len(camera_ranges[key]))]
                string_arr = [str(a).replace(',', '').replace('[', ' ').replace(']', ' ') for a in arr]
                self.camera_params[key] = ' '.join(string_arr)

        for n in range(n_imgs):
            params = self.canopy_params[canopy_type]
            # lidar_params = self.lidar_params

            # Context parameters
            for key in param_ranges:
                param_vals = params[key].split(' ')
                arr = [np.random.uniform(param_ranges[key][i][0], param_ranges[key][i][1]) for i in
                       range(len(param_ranges[key]))]
                string_arr = [str(a) for a in arr]
                params[key] = ' '.join(string_arr)
            self.canopy_params[canopy_type] = params

            self.generate_one_datapair(canopy_type, simulation_type)

            # Re-write tags of XML to have the expected Helios input
            tree = ET.parse(os.path.join(os.path.dirname(os.path.dirname(__file__)), '_helios/Helios/projects/SyntheticImageAnnotation/xml', 'tmp_canopy_params_image.xml'))
            root = tree.getroot()
            for child in root:
                if child.tag == 'camera_position':
                    child.tag = 'globaldata_vec3'
                    child.set('label', 'camera_position')
                if child.tag == 'image_resolution':
                    child.tag = 'globaldata_int2'
                    child.set('label', 'image_resolution')
                if child.tag == 'look_at':
                    child.tag = 'globaldata_vec3'
                    child.set('label', 'look_at')

            tree.write(os.path.join(os.path.dirname(os.path.dirname(__file__)), '_helios/Helios/projects/SyntheticImageAnnotation/xml', 'tmp_canopy_params_image.xml'))

            # Modify cmake file for rgb versus lidar simulation
            with open(self.path_cmakelists) as f:
                cmakelists_txt = f.readlines()

            for i, string in enumerate(cmakelists_txt):
                if 'set( PLUGINS ' in string and simulation_type == 'lidar':
                    cmakelists_txt[i] = 'set( PLUGINS "lidar;visualizer;canopygenerator;syntheticannotation" )\n'

                if 'set( PLUGINS ' in string and simulation_type == 'rgb':
                    cmakelists_txt[i] = 'set( PLUGINS "visualizer;canopygenerator;syntheticannotation" )\n'

            # and write everything back
            with open(self.path_cmakelists, 'w') as f:
                f.writelines(cmakelists_txt)

            # Modify maincpp file for rgb versus lidar simulation
            with open(self.path_main_cpp) as f:
                main_cpp = f.readlines()

                # Define paths for CMAKE compilation and output files
            current_directory = os.getcwd()
            build_dir = os.path.join(current_directory, 'agml/_helios/Helios/projects/SyntheticImageAnnotation/build/')
            if output_directory == "":
                output_dir = os.path.join(current_directory, 'output')
            else:
                assert os.path.isdir(output_directory), 'Please, introduce a valid directory'
                output_dir = output_directory + '/output'
            point_cloud_dir = os.path.join(current_directory, output_dir + '/point_cloud/')
            images_dir = os.path.join(current_directory, output_dir + '/images/')
            image_number = os.path.join(current_directory, output_dir + '/images/', 'Image_' + str(n))

            if not os.path.exists(build_dir):
                os.makedirs(build_dir)

            if not os.path.exists(output_dir):
                os.makedirs(output_dir)

            if simulation_type == 'lidar':
                if not os.path.exists(point_cloud_dir):
                    os.makedirs(point_cloud_dir)

            if simulation_type == 'rgb':
                if not os.path.exists(images_dir):
                    os.makedirs(images_dir)
                if not os.path.exists(image_number):
                    os.makedirs(image_number)

            exe = os.path.join(build_dir, 'executable')

            # Modify main.cpp file for compilation in LIDAR and RGB case
            print('Generation synthetic data: #' + str(n))
            for i, string in enumerate(main_cpp):
                if '#include "L' in string and simulation_type == 'lidar':
                    main_cpp[i] = '#include "LiDAR.h"\n'

                if '#include "L' in string and simulation_type == 'rgb':
                    main_cpp[i] = '//#include "LiDAR.h"\n'

                if 'flag=' in string and simulation_type == 'lidar':
                    main_cpp[i] = 'bool flag=true;\n'

                if 'flag=' in string and simulation_type == 'rgb':
                    main_cpp[i] = 'bool flag=false;\n'

                if 'LiDARcloud lidarcloud' in string and simulation_type == 'lidar':
                    main_cpp[i] = ' LiDARcloud lidarcloud;\n'

                if 'LiDARcloud lidarcloud' in string and simulation_type == 'rgb':
                    main_cpp[i] = ' //LiDARcloud lidarcloud;\n'

                if 'lidarcloud.loadXML' in string and simulation_type == 'lidar':
                    main_cpp[i] = ' lidarcloud.loadXML("../xml/tmp_canopy_params_image.xml");\n'

                if 'lidarcloud.loadXML' in string and simulation_type == 'rgb':
                    main_cpp[i] = ' //lidarcloud.loadXML("../xml/tmp_canopy_params_image.xml");\n'

                if 'lidarcloud.syntheticScan' in string and simulation_type == 'lidar':
                    main_cpp[i] = ' lidarcloud.syntheticScan( &context);\n'

                if 'lidarcloud.syntheticScan' in string and simulation_type == 'rgb':
                    main_cpp[i] = ' //lidarcloud.syntheticScan( &context);\n'

                #
                if 'lidarcloud.exportPointCloud' in string and simulation_type == 'lidar':
                    main_cpp[i] = ' lidarcloud.exportPointCloud( "' + output_dir + '/point_cloud/synthetic_scan_' + str(
                        n) + '.xyz" );\n'

                if 'lidarcloud.exportPointCloud' in string and simulation_type == 'rgb':
                    main_cpp[
                        i] = ' //lidarcloud.exportPointCloud( "' + output_dir + '/point_cloud/synthetic_scan_' + str(
                        n) + '.xyz" );\n'

                # Each run generate 10 images - then the geometry is changed
                if 'RGB_rendering.jpeg' in string and simulation_type == 'rgb':
                    main_cpp[i] = '  sprintf(outfile,"' + output_dir + '/images/Image_' + str(
                        n) + '/RGB_rendering.jpeg");\n'

                if 'ID_mapping.txt' in string and simulation_type == 'rgb':
                    main_cpp[i] = '  sprintf(outfile,"' + output_dir + '/images/Image_' + str(
                        n) + '/ID_mapping.txt");\n'

                if 'pixelID_combined.txt' in string and simulation_type == 'rgb':
                    main_cpp[i] = '  sprintf(outfile,"' + output_dir + '/images/Image_' + str(
                        n) + '/pixelID_combined.txt");\n'

                if 'rectangular_labels.txt' in string and simulation_type == 'rgb':
                    main_cpp[i] = '  sprintf(outfile,"' + output_dir + '/images/Image_' + str(
                        n) + '/rectangular_labels.txt");\n'

                if 'pixelID2_%07d.txt' in string and simulation_type == 'rgb':
                    main_cpp[i] = '  sprintf(outfile,"' + output_dir + '/images/Image_' + str(
                        n) + '/pixelID2_%07d.txt",ID.at(p));\n'

            # and write everything back
            with open(self.path_main_cpp, 'w') as f:
                f.writelines(main_cpp)

            # System call to helios @DARIO
            # current_directory = os.getcwd()
            helios_directory = os.path.join(os.path.dirname(os.path.dirname(__file__)), '_helios')
            build_dir = os.path.join(helios_directory, 'Helios/projects/SyntheticImageAnnotation/build/')
            output_dir = os.path.join(helios_directory, 'output')
            point_cloud_dir = os.path.join(helios_directory, 'output/point_cloud/')
            images_dir = os.path.join(helios_directory, 'output/images/')

            if not os.path.exists(build_dir):
                os.makedirs(build_dir)
            
            if not os.path.exists(output_dir):
                os.makedirs(output_dir)

            if simulation_type == 'lidar':
                if not os.path.exists(point_cloud_dir):
                    os.makedirs(point_cloud_dir)

            if simulation_type == 'rgb':
                if not os.path.exists(images_dir):
                    os.makedirs(images_dir)

            exe = os.path.join(build_dir, 'SyntheticImageAnnotation')

            cmake_args = ['-DCMAKE_LIBRARY_OUTPUT_DIRECTORY=' + build_dir]
            cmake_args += ['-G', 'Unix Makefiles']
            # current_directory = os.getcwd()
            helios_directory = os.path.join(os.path.dirname(os.path.dirname(__file__)), '_helios')
            build_dir = os.path.join(helios_directory, 'Helios/projects/SyntheticImageAnnotation/build/')
            output_dir = os.path.join(helios_directory, 'output')
            point_cloud_dir = os.path.join(helios_directory, 'output/point_cloud/')
            images_dir = os.path.join(helios_directory, 'output/images/')

            if not os.path.exists(build_dir):
                os.makedirs(build_dir)
            
            if not os.path.exists(output_dir):
                os.makedirs(output_dir)

            if simulation_type == 'lidar':
                if not os.path.exists(point_cloud_dir):
                    os.makedirs(point_cloud_dir)

            if n == 0:
                subprocess.run(['cmake', ".."] + cmake_args, cwd = build_dir, check = True)
            subprocess.run(['cmake', '--build', '.'], cwd = build_dir, check = True)

            subprocess.run([exe], cwd = build_dir)

        # self.convert_data() # Conversion to standard formats @PRANAV

    def convert_data(self, Frames_path, annotation_format = 'instance_segmentation'):

        """
        Given the path to the output of Helios, this method can be used to convert the data to a more standard format such as COCO JSON

        Args:
        annotation_format (string): choose between 'instance_segmentation', 'object_detection', or 'panoptic_segmentation'
        Frames_path (string): Specify the path to the output of Helios

        """

        if annotation_format == 'object_detection':
            pass  # YOLO @PRANAV
        if annotation_format == 'semantic_segmentation':
            pass  # single channel + mapping @PRANAV
        if annotation_format == 'instance_segmentation' or annotation_format == 'object_detection':

            # data_path = sorted(os.listdir(data_path))
            frames_view = sorted(os.listdir(Frames_path))
            # Initialize a list of label numpy arrays
            # imgs = []
            # npy_arrs = []
            images = []
            if not os.path.exists('./train_images/'):
                os.mkdir('./train_images/')
            for i, frame in enumerate(frames_view):
                if frame == '.DS_Store':
                    continue


                else:

                    # Generate labels and append to list
                    image, mask, pixel_ID = self.generate_npy_arr(Frames_path, Frames_path + frame + '/')
                    plt.imsave('./train_images/' + frame + '.jpeg', image)

                    strel = skimage.morphology.selem.disk(2)

                    # %% Convert masks to COCO for detectron implementation.

                    mapping = pd.read_csv(Frames_path + frame + '/' + 'ID_mapping.txt', delim_whitespace = True,
                                          names = ['ID', 'Class'])

                    category = imantics.Category(mapping['Class'].iloc[pixel_ID],
                                                 color = imantics.Color([255, 0, 0]))  # color for debug only
                    c = 0

                    im2 = imantics.Image(image_array = image, path = 'data/train_images/' + frame + '.jpeg',
                                         id = i)  # imantics image object

                    for i in range(mask.shape[2]):  # create the polygons for each slice

                        if annotation_format == 'instance_segmentation':
                            poly = imantics.Mask(closing(mask[:, :, i], strel)).polygons()
                            ann = imantics.Annotation(image = im2, category = category, polygons = poly, id = c)
                            box = imantics.Mask(closing(mask[:, :, i], strel)).bbox()
                            # print(box)

                        if annotation_format == 'object_detection':
                            box = imantics.Mask(closing(mask[:, :, i], strel)).bbox()
                            ann = imantics.Annotation(image = im2, category = category, bbox = box, id = c)
                            # print(box)
                        c += 1

                        if np.sum(mask[:, :, i]) > 1300:
                            im2.add(ann)  # add the polygon to the image object
                            print(box)

                    images.append(im2)  # collect the image objects after they get polygons
                # %% Create Imantics dataset and export
            ds = imantics.Dataset(name = 'coco', images = images)
            obj = ds.coco()
            with open('trainval.json', 'w') as json_file:
                json.dump(obj, json_file)
            #     json_file.close()
            # obj=obj.clear()
            # del obj, ds, json_file, images

            # COCO json @PRANAV
        if annotation_format == 'panoptic_segmentation':
            pass
        if annotation_format == 'regression':
            pass

    def generate_npy_arr(self, Frames_path, frames_view_path):

        Frame_paths = frames_view_path

        # Grab dimensions
        render = imread(frames_view_path + '/RGB_rendering' + '.jpeg')
        render_xy_shape = (render.shape[0], render.shape[1])
        # print(render_xy_shape)

        # Number of instances
        frames_list = []
        exclude_files = ['RGB_rendering.jpeg', 'pixelID_combined.txt', 'ID_mapping.txt']
        frames_files = [x for x in os.listdir(frames_view_path) if x not in exclude_files]
        frames_list.append(frames_files)
        n_instances = [len(frame) for frame in frames_list]

        # Initialize numpy array of shape (x, y, n_instances)
        npy_arr = np.zeros(shape = (render_xy_shape[0], render_xy_shape[1], n_instances[0]),
                           dtype = np.bool_)  # Make boolean dtype

        # Read frames as a list
        bboxes = []
        frames = []
        i = 0
        for file_grape_arr in os.listdir(frames_view_path):

            if file_grape_arr == '.DS_Store':
                continue

            if file_grape_arr == 'pixelID_combined.txt':
                continue

            if file_grape_arr == 'ID_mapping.txt':
                continue

            if file_grape_arr == 'RGB_rendering.jpeg':
                continue

            if file_grape_arr == 'rectangular_labels.txt':
                continue

            else:
                # Extract pixel id based off name of the file. We want the number between _ and .

                pixel_id_tmp = int(file_grape_arr.split('_')[1].split('.')[0])
                # print(pixel_id_tmp)

                # Load bounding box coordinates from file
                bbox_tmp = np.loadtxt(frames_view_path + file_grape_arr, max_rows = 1)
                bbox_tmp = [int(bbox_tmp[i]) for i in range(0, 4)]
                bbox = np.copy(bbox_tmp)
                bbox[3] = render_xy_shape[0] - bbox_tmp[2]
                bbox[2] = render_xy_shape[0] - bbox_tmp[3]

                # print(bbox_tmp)

                # Load pixel positions from file
                grape_arr_tmp = np.loadtxt(frames_view_path + file_grape_arr, skiprows = 1, ndmin = 2)

                #
                grape_arr_tmp = (grape_arr_tmp == pixel_id_tmp)

                npy_arr[bbox[2]:(bbox[3] + 1), bbox[0]:(bbox[1] + 1), i] = grape_arr_tmp

                i += 1

        return render, npy_arr, pixel_id_tmp<|MERGE_RESOLUTION|>--- conflicted
+++ resolved
@@ -189,15 +189,9 @@
         # Initialize canopy parameters dictionary
         camera_params = {}
         # Initialization of image resolution and camera position
-<<<<<<< HEAD
-        camera_params['image_resolution'] = '1000 800'
-
-        camera_params['camera_position'] = '0.0 0.0 0.0'
-=======
         camera_params['image_resolution'] = '600 400'
         camera_params['camera_position'] = '[0, 0, 0]'
         camera_params['look_at'] = '[0, 0, 1]'
->>>>>>> 42173634
 
         return camera_params
 
